# migration/source_migrator.py
"""High level orchestration for source code translation tasks."""

from __future__ import annotations

import logging
<<<<<<< HEAD
import re
=======
<<<<<<< HEAD
=======
import re
>>>>>>> codex/evolve-migration-system-for-complex-frameworks-v7nxyq
>>>>>>> 7a27ad85
from pathlib import Path
from typing import Dict, Iterable, Mapping, MutableMapping

from .strategies import DEFAULT_STRATEGIES, TranslationStrategy


class SourceMigrator:
    """Translate source artefacts by delegating to specialised strategies."""

    def __init__(
        self,
        llm,
        cache,
        recovery,
        strategies: Mapping[str, TranslationStrategy] | None = None,
    ) -> None:
        self.llm = llm
        self.cache = cache
        self.recovery = recovery
        self.strategies: Dict[str, TranslationStrategy] = dict(
            strategies or DEFAULT_STRATEGIES
        )

    # ------------------------------------------------------------------
    # Public API
    # ------------------------------------------------------------------
    def register_strategy(self, key: str, strategy: TranslationStrategy) -> None:
        """Register or override a translation strategy at runtime."""

        self.strategies[key] = strategy

    def translate(
        self,
        strategy_key: str,
        src: Path,
        dst: Path,
        **context,
    ) -> Path:
        """Run the translation pipeline using ``strategy_key``.

        Parameters
        ----------
        strategy_key:
            Identifier of the strategy to use.  See
            :data:`migration.strategies.DEFAULT_STRATEGIES` for the defaults.
        src:
            Path to the source file to migrate.
        dst:
            Destination path where the translated artefact will be written.
        context:
            Optional metadata passed to the prompt (e.g. DATA DIVISION for COBOL,
            Django settings, Angular services).  The ``llm_overrides`` key can be
            used to pass keyword arguments to :meth:`core.llm_service.LLMService.invoke`.
        """

        if strategy_key not in self.strategies:
            raise KeyError(f"Unknown translation strategy: {strategy_key}")

        strategy = self.strategies[strategy_key]
        llm_overrides = dict(context.pop("llm_overrides", {}))
        llm_overrides.setdefault("max_new_tokens", strategy.max_new_tokens)

        try:
            chunks = self._chunk_source(src, strategy.chunk_size)
            translated_parts = self._translate_chunks(
                strategy, chunks, context, llm_overrides
            )

            dst.parent.mkdir(parents=True, exist_ok=True)
            dst.write_text("\n\n".join(translated_parts), encoding="utf-8")
            if self.recovery:
                self.recovery.mark_completed(str(src))
            logging.info("Translated %s -> %s using %s", src, dst, strategy.name)
            return dst
        except Exception as exc:  # noqa: BLE001 - we want full trace for recovery
            if self.recovery:
                self.recovery.mark_failed(str(src))
            logging.error("Translation failed for %s: %s", src, exc, exc_info=True)
            raise

    # Convenience wrappers -------------------------------------------------
    def translate_cobol(
        self,
        src: Path,
        dst: Path,
        data_division: str = "",
        fd_summary: str = "",
    ) -> Path:
        return self.translate(
            "cobol_to_java",
            src,
            dst,
            data_division=data_division,
            fd_summary=fd_summary,
        )

    def translate_python_module(
        self,
        src: Path,
        dst: Path,
        project_settings: str | None = None,
    ) -> Path:
        return self.translate(
            "python_to_spring",
            src,
            dst,
            project_settings=project_settings or "",
        )

    def translate_angular_component(
        self,
        src: Path,
        dst: Path,
        shared_services: str | None = None,
    ) -> Path:
        return self.translate(
            "angularjs_to_react",
            src,
            dst,
            shared_services=shared_services or "",
        )

    def translate_abap(
        self,
        src: Path,
        dst: Path,
        ddic_metadata: str | None = None,
        integration_notes: str | None = None,
    ) -> Path:
        return self.translate(
            "abap_to_s4",
            src,
            dst,
            ddic_metadata=ddic_metadata or "",
            integration_notes=integration_notes or "",
        )

    # Internal helpers -----------------------------------------------------
    def _chunk_source(self, src: Path, chunk_size: int) -> Iterable[str]:
        """Split ``src`` into textual chunks limited by ``chunk_size`` lines."""

        content = src.read_text(encoding="utf-8", errors="ignore")
        lines = content.splitlines()
        if not lines:
            return []
        return [
            "\n".join(lines[i : i + chunk_size])
            for i in range(0, len(lines), chunk_size)
        ]

    def _translate_chunks(
        self,
        strategy: TranslationStrategy,
        chunks: Iterable[str],
        context: Mapping[str, str],
        llm_overrides: MutableMapping[str, object],
    ) -> Iterable[str]:
        translated_parts = []
        for idx, chunk in enumerate(chunks):
            prompt = strategy.build_prompt(chunk, idx, context)
            cache_key = self.llm.prompt_hash(strategy.profile, prompt)
            cached = self.cache.get(cache_key)
            if cached is not None:
<<<<<<< HEAD
=======
<<<<<<< HEAD
                translated_parts.append(cached)
                continue

            response = self.llm.invoke(strategy.profile, prompt, **llm_overrides)
            self.cache.set(cache_key, response)
            translated_parts.append(response)

        return translated_parts
=======
>>>>>>> 7a27ad85
                translated_parts.append(self._clean_generation(cached))
                continue

            response = self.llm.invoke(strategy.profile, prompt, **llm_overrides)
            cleaned = self._clean_generation(response)
            self.cache.set(cache_key, cleaned)
            translated_parts.append(cleaned)

        return translated_parts

    @staticmethod
    def _clean_generation(text: str) -> str:
        """Normalise LLM output by removing fences and boilerplate."""

        if text is None:
            return ""

        stripped = text.strip()
        fence_blocks = re.findall(r"```(?:[\w+-]*)\n([\s\S]*?)\n```", stripped)
        if fence_blocks:
            stripped = max(fence_blocks, key=len).strip()

        stripped = re.sub(r"^```(?:[\w+-]*)\s*", "", stripped)
        stripped = re.sub(r"\s*```$", "", stripped)
        stripped = re.sub(
            r"^(?:Here is the (?:updated|translated) (?:file|code)|Updated code|Output|Result)\s*:?\s*",
            "",
            stripped,
            flags=re.IGNORECASE,
        )
        return stripped.strip()
<<<<<<< HEAD
=======
>>>>>>> codex/evolve-migration-system-for-complex-frameworks-v7nxyq
>>>>>>> 7a27ad85
<|MERGE_RESOLUTION|>--- conflicted
+++ resolved
@@ -4,14 +4,7 @@
 from __future__ import annotations
 
 import logging
-<<<<<<< HEAD
 import re
-=======
-<<<<<<< HEAD
-=======
-import re
->>>>>>> codex/evolve-migration-system-for-complex-frameworks-v7nxyq
->>>>>>> 7a27ad85
 from pathlib import Path
 from typing import Dict, Iterable, Mapping, MutableMapping
 
@@ -175,9 +168,6 @@
             cache_key = self.llm.prompt_hash(strategy.profile, prompt)
             cached = self.cache.get(cache_key)
             if cached is not None:
-<<<<<<< HEAD
-=======
-<<<<<<< HEAD
                 translated_parts.append(cached)
                 continue
 
@@ -186,8 +176,6 @@
             translated_parts.append(response)
 
         return translated_parts
-=======
->>>>>>> 7a27ad85
                 translated_parts.append(self._clean_generation(cached))
                 continue
 
@@ -219,7 +207,3 @@
             flags=re.IGNORECASE,
         )
         return stripped.strip()
-<<<<<<< HEAD
-=======
->>>>>>> codex/evolve-migration-system-for-complex-frameworks-v7nxyq
->>>>>>> 7a27ad85
