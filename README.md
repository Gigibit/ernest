--- conflicted
+++ resolved
@@ -36,7 +36,6 @@
 deployments that still export `CHRISTOPHE_PASSPHRASE_WHITELIST(_ENABLED)` remain
 compatible; the ERNEST-prefixed settings simply take precedence.
 
-<<<<<<< HEAD
 ## Mock UI previews without downloading models
 
 When you only need to exercise the ERNEST UI or demo the workflow without
@@ -73,7 +72,6 @@
 `values` fields are normalised automatically, so exporting logs from previous
 runs requires minimal editing. If no transcript is supplied, ERNEST returns a
 structured placeholder noting that mock mode is active.
-=======
 ## Mock testing configuration
 
 The repository includes a `.env.mock` template that configures the service for
@@ -90,7 +88,6 @@
 mocked runs. If you have not previously downloaded the tiny GPT-2 weights,
 export a short-lived `HF_TOKEN` before the first run so `transformers` can grab
 the checkpoint.
->>>>>>> 436a3b76
 
 ## Container-ready backend migrations
 
