<!doctype html>
<html lang="en">
<head>
    <meta charset="utf-8">
    <title>{{ brand_name }} {{ brand_tagline }}</title>
    <meta name="description" content="Enhanced Reasoning Network for Engineering Software Transformation">
    <meta property="og:type" content="website">
    <meta property="og:title" content="{{ brand_name }} {{ brand_tagline }}">
    <meta property="og:description" content="Enhanced Reasoning Network for Engineering Software Transformation">
    <meta property="og:url" content="{{ request.base_url }}">
    <meta property="og:image" content="{{ url_for('static', filename='img/ernest-og.svg', _external=True) }}">
    <meta property="og:image:alt" content="{{ brand_name }} mark">
    <meta property="twitter:card" content="summary_large_image">
    <meta property="twitter:title" content="{{ brand_name }} {{ brand_tagline }}">
    <meta property="twitter:description" content="Enhanced Reasoning Network for Engineering Software Transformation">
    <meta property="twitter:url" content="{{ request.base_url }}">
    <meta property="twitter:image" content="{{ url_for('static', filename='img/ernest-og.svg', _external=True) }}">
    <link rel="icon" type="image/svg+xml" href="{{ url_for('static', filename='img/ernest-mark.svg') }}">
    <style>
        :root {
            color-scheme: only light;
            --ink: #0e1b2a;
            --ink-soft: #244462;
            --canvas: #f4f7fc;
            --canvas-accent: radial-gradient(circle at 18% 22%, rgba(58, 166, 233, 0.14), transparent 65%);
            --surface: #ffffff;
            --surface-alt: #f0f6fb;
            --card: #ffffff;
            --muted: #5a748d;
            --border: rgba(30, 87, 122, 0.18);
            --border-strong: rgba(14, 27, 42, 0.24);
            --blue: #3aa6e9;
            --blue-dark: #1c6fb2;
            --accent: #3aa6e9;
            --glow: 0 28px 60px rgba(14, 27, 42, 0.14);
            --radius: 24px;
        }

        *, *::before, *::after { box-sizing: border-box; }

        body {
            margin: 0;
            min-height: 100vh;
            font-family: 'Inter', 'Segoe UI', Tahoma, Geneva, sans-serif;
            background: var(--canvas);
            color: var(--ink);
            padding: 42px 32px 56px;
            position: relative;
            overflow-x: hidden;
        }

        #donate-button {
            position: fixed;
            top: 20px;
            right: 24px;
            text-decoration: none;
            z-index: 1000;
        }

        body.no-donate #donate-button {
            display: none;
        }

        #donate-button .paypal-button {
            display: inline-flex;
            align-items: center;
            justify-content: center;
            padding: 6px 18px;
            border-radius: 999px;
            background: linear-gradient(135deg, #ffc439, #f7b500);
            color: var(--ink);
            font-weight: 600;
            font-size: 0.9rem;
            box-shadow: 0 12px 24px rgba(14, 27, 42, 0.12);
            transition: transform 0.2s ease, box-shadow 0.2s ease;
        }

        #donate-button .paypal-button:hover,
        #donate-button .paypal-button:focus-visible {
            transform: scale(1.05);
            box-shadow: 0 16px 32px rgba(14, 27, 42, 0.16);
        }

        body::before,
        body::after {
            content: "";
            position: absolute;
            width: 420px;
            height: 420px;
            border-radius: 50%;
            filter: blur(0px);
            z-index: 0;
        }

        body::before {
            top: -180px;
            right: -160px;
            background: radial-gradient(circle, rgba(58, 166, 233, 0.28), transparent 70%);
        }

        body::after {
            bottom: -200px;
            left: -160px;
            background: radial-gradient(circle, rgba(14, 27, 42, 0.12), transparent 70%);
        }

        .layout {
            position: relative;
            z-index: 1;
            max-width: 1220px;
            margin: 0 auto;
            display: grid;
            gap: 28px;
        }

        .layout::before {
            content: "";
            position: absolute;
            inset: -24px;
            background: var(--canvas-accent);
            filter: blur(2px);
            z-index: -1;
        }

        .portal-header {
            background: var(--surface);
            border-radius: var(--radius);
            border: 1px solid var(--border);
            padding: 36px 40px;
            display: flex;
            gap: 32px;
            align-items: flex-start;
            justify-content: space-between;
            box-shadow: var(--glow);
        }

        .portal-header h1 {
            margin: 0;
            font-size: clamp(2.2rem, 3vw, 2.8rem);
            letter-spacing: -0.03em;
            color: var(--ink);
        }

        .portal-header p {
            margin: 12px 0 0;
            color: var(--muted);
            max-width: 540px;
            line-height: 1.6;
        }

        .portal-tagline {
            margin: 6px 0 0;
            font-size: 0.95rem;
            letter-spacing: 0.28em;
            text-transform: uppercase;
            color: var(--muted);
        }

        .brand-icon {
            width: 92px;
            height: 92px;
            border-radius: 28px;
            background: var(--surface-alt);
            display: grid;
            place-items: center;
            border: 1px solid var(--border);
            box-shadow: 0 24px 48px rgba(14, 27, 42, 0.12);
            flex-shrink: 0;
            cursor: pointer;
            position: relative;
            transform-origin: center;
            transition: transform 0.28s ease, box-shadow 0.28s ease;
        }

        .brand-icon:focus-visible {
            outline: 3px solid var(--blue);
            outline-offset: 6px;
        }

        .brand-icon img {
            width: 72px;
            height: 72px;
            transition: transform 0.28s ease;
        }

        .brand-icon.is-spotlight-source {
            transform: scale(1.05);
            box-shadow: 0 32px 64px rgba(14, 27, 42, 0.18);
        }

        .brand-icon.is-spotlight-source img {
            transform: scale(1.05);
        }

        .logo-spotlight {
            position: fixed;
            inset: 0;
            display: grid;
            place-items: center;
            padding: 8vmin;
            pointer-events: none;
            opacity: 0;
            transform: scale(0.97);
            transition: opacity 0.35s ease, transform 0.35s ease;
            z-index: 2400;
        }

        @media (prefers-reduced-motion: reduce) {
            .logo-spotlight {
                transition: none;
            }
<<<<<<< HEAD
            .logo-spotlight__shell,
            .logo-spotlight__shell img,
            .logo-spotlight__glyph,
            .logo-spotlight__glyph::before,
            .logo-spotlight__glyph::after {
                transition: none;
            }
=======
>>>>>>> 70ae5beb
        }

        .logo-spotlight.is-visible {
            opacity: 1;
            transform: scale(1);
<<<<<<< HEAD
            pointer-events: auto;
=======
>>>>>>> 70ae5beb
        }

        .logo-spotlight__backdrop {
            position: absolute;
            inset: 0;
            background: radial-gradient(circle at center, rgba(58, 166, 233, 0.14), rgba(14, 27, 42, 0.72));
            opacity: 0.88;
        }

        .logo-spotlight__shell {
            position: relative;
            width: min(420px, 60vmin);
            aspect-ratio: 1 / 1;
            border-radius: 40px;
            background: var(--surface);
            border: 1px solid rgba(255, 255, 255, 0.24);
            box-shadow: 0 60px 120px rgba(14, 27, 42, 0.45);
            display: grid;
            place-items: center;
            overflow: hidden;
<<<<<<< HEAD
            transition: transform 0.35s ease;
        }

        .logo-spotlight__shell.is-armed {
            transform: rotate(2deg) scale(1.02);
=======
>>>>>>> 70ae5beb
        }

        .logo-spotlight__shell::after {
            content: "";
            position: absolute;
            inset: 14%;
            border-radius: 24px;
            background: radial-gradient(circle at top, rgba(58, 166, 233, 0.22), transparent 70%);
            filter: blur(0.5px);
            z-index: 0;
        }

        .logo-spotlight__shell img {
            position: relative;
            width: 64%;
            height: 64%;
            z-index: 1;
<<<<<<< HEAD
            transition: transform 0.38s ease, opacity 0.38s ease;
        }

        .logo-spotlight__shell.is-armed img {
            transform: scale(0.7) rotate(-8deg);
            opacity: 0;
        }

        .logo-spotlight__glyph {
            position: absolute;
            inset: 26%;
            border-radius: 24px;
            z-index: 2;
            opacity: 0;
            transform: scale(0.68) rotate(4deg);
            transition: opacity 0.32s ease, transform 0.32s ease;
        }

        .logo-spotlight__glyph::before,
        .logo-spotlight__glyph::after {
            content: "";
            position: absolute;
            left: 50%;
            top: 50%;
            width: 6px;
            height: 100%;
            border-radius: 999px;
            background: linear-gradient(180deg, rgba(58, 166, 233, 0.92), rgba(14, 27, 42, 0.9));
            transform-origin: center;
            opacity: 0;
            transform: translate(-50%, -50%) rotate(45deg) scaleY(0.35);
            transition: opacity 0.3s ease, transform 0.3s ease;
        }

        .logo-spotlight__glyph::after {
            transform: translate(-50%, -50%) rotate(-45deg) scaleY(0.35);
        }

        .logo-spotlight__shell.is-armed .logo-spotlight__glyph {
            opacity: 1;
            transform: scale(1) rotate(0deg);
        }

        .logo-spotlight__shell.is-armed .logo-spotlight__glyph::before,
        .logo-spotlight__shell.is-armed .logo-spotlight__glyph::after {
            opacity: 1;
            transform: translate(-50%, -50%) rotate(45deg) scaleY(1);
        }

        .logo-spotlight__shell.is-armed .logo-spotlight__glyph::after {
            transform: translate(-50%, -50%) rotate(-45deg) scaleY(1);
=======
>>>>>>> 70ae5beb
        }

        .account {
            text-align: right;
            color: var(--muted);
            display: flex;
            flex-direction: column;
            gap: 12px;
            align-items: flex-end;
        }

        .account code {
            background: rgba(58, 166, 233, 0.16);
            color: var(--ink);
            border-radius: 12px;
            padding: 6px 12px;
            font-family: 'Fira Code', 'Source Code Pro', monospace;
            font-size: 0.9rem;
        }

        .logout {
            color: var(--blue-dark);
            text-decoration: none;
            font-weight: 600;
        }

        .logout:hover { color: var(--blue); }

        .workspace-grid {
            display: grid;
            gap: 28px;
        }

        .callout {
            background: var(--surface);
            border-radius: var(--radius);
            border: 1px solid var(--border);
            padding: 24px 28px;
            display: flex;
            gap: 18px;
            align-items: flex-start;
            box-shadow: 0 20px 40px rgba(14, 27, 42, 0.08);
        }

        .callout strong {
            color: var(--blue-dark);
        }

        .callout p {
            margin: 0;
            color: var(--muted);
            line-height: 1.6;
        }

        .form-card {
            background: var(--card);
            border-radius: var(--radius);
            padding: 38px 40px;
            border: 1px solid var(--border);
            box-shadow: 0 28px 60px rgba(14, 27, 42, 0.12);
            color: #0f172a;
            display: grid;
            gap: 26px;
        }

        .form-card h2 {
            margin: 0;
            font-size: 1.6rem;
            letter-spacing: -0.01em;
            color: #0b132d;
        }

        .form-description {
            margin: 6px 0 0;
            color: #475569;
            line-height: 1.6;
        }

        form {
            display: grid;
            grid-template-columns: repeat(auto-fit, minmax(240px, 1fr));
            gap: 20px;
            align-items: flex-start;
        }

        label {
            display: block;
            font-weight: 600;
            color: #0f172a;
            margin-bottom: 6px;
        }

        input[type="text"] {
            width: 100%;
            padding: 13px 15px;
            border-radius: 16px;
            border: 1px solid rgba(148, 163, 184, 0.55);
            font-size: 0.98rem;
            background: #f8fafc;
            transition: border-color 0.2s ease, box-shadow 0.2s ease;
        }

        input[type="text"]:focus {
            border-color: var(--blue);
            box-shadow: 0 0 0 4px rgba(31, 176, 255, 0.18);
            outline: none;
        }

        .option-group {
            grid-column: 1 / -1;
            display: flex;
            flex-direction: column;
            gap: 12px;
            background: rgba(240, 249, 255, 0.5);
            border-radius: 18px;
            border: 1px solid rgba(148, 163, 184, 0.35);
            padding: 18px 20px;
        }

        .option-group-label {
            font-weight: 600;
            color: var(--ink);
        }

        .option-group-hint {
            font-size: 0.85rem;
            color: var(--muted);
        }

        .option-group .options {
            display: flex;
            gap: 12px;
            flex-wrap: wrap;
        }

        .option-card {
            position: relative;
            flex: 1 1 180px;
            min-width: 160px;
            border: 1px solid rgba(148, 163, 184, 0.6);
            border-radius: 14px;
            padding: 14px 16px 16px;
            background: rgba(255, 255, 255, 0.9);
            cursor: pointer;
            transition: border-color 0.2s ease, box-shadow 0.2s ease, transform 0.2s ease;
        }

        .option-card:hover {
            border-color: var(--blue);
            box-shadow: 0 14px 32px rgba(15, 23, 42, 0.16);
            transform: translateY(-1px);
        }

        .option-card input[type="radio"] {
            position: absolute;
            inset: 0;
            opacity: 0;
            cursor: pointer;
        }

        .option-card .option-title {
            font-weight: 600;
            color: var(--ink);
            display: block;
        }

        .option-card .option-description {
            display: block;
            margin-top: 6px;
            font-size: 0.82rem;
            color: var(--muted);
        }

        .option-card .option-marker {
            display: none;
            margin-top: 8px;
            font-size: 0.75rem;
            color: var(--blue-dark);
            font-weight: 600;
        }

        .option-card input[type="radio"]:checked ~ .option-title {
            color: var(--blue-dark);
        }

        .option-card input[type="radio"]:checked ~ .option-description {
            color: var(--ink);
        }

        .option-card input[type="radio"]:checked ~ .option-marker {
            display: inline-block;
        }

        .option-card input[type="radio"]:focus-visible {
            outline: 2px solid rgba(58, 166, 233, 0.6);
            outline-offset: 3px;
        }

        .toggle {
            grid-column: 1 / -1;
            background: rgba(240, 249, 255, 0.9);
            border-radius: 18px;
            border: 1px solid rgba(148, 163, 184, 0.4);
            padding: 18px 20px;
        }

        .checkbox-label {
            display: flex;
            align-items: center;
            gap: 12px;
            font-weight: 600;
            color: #0f172a;
        }

        .checkbox-label input {
            width: 22px;
            height: 22px;
            accent-color: var(--blue);
        }

        .hint {
            margin-top: 8px;
            font-size: 0.9rem;
            color: #475569;
        }

        .drop-zone {
            grid-column: 1 / -1;
            border: 2px dashed rgba(58, 166, 233, 0.55);
            border-radius: 20px;
            padding: 44px;
            text-align: center;
            cursor: pointer;
            background: rgba(232, 244, 255, 0.75);
            color: #0f172a;
            font-weight: 600;
            letter-spacing: 0.01em;
            transition: transform 0.2s ease, box-shadow 0.2s ease, border-color 0.2s ease, background 0.2s ease;
            position: relative;
        }

        .drop-zone::before {
            content: "";
            position: absolute;
            inset: 12px;
            border-radius: 16px;
            border: 1px dashed rgba(58, 166, 233, 0.28);
            pointer-events: none;
        }

        .drop-zone.dragover {
            background: rgba(58, 166, 233, 0.18);
            border-color: var(--blue-dark);
            transform: translateY(-2px);
            box-shadow: 0 18px 45px rgba(58, 166, 233, 0.25);
        }

        button {
            grid-column: 1 / -1;
            border: none;
            border-radius: 18px;
            padding: 16px;
            font-size: 1.05rem;
            font-weight: 600;
            background: linear-gradient(120deg, var(--blue-dark), var(--blue));
            color: #fff;
            cursor: pointer;
            box-shadow: 0 24px 48px rgba(58, 166, 233, 0.3);
            transition: transform 0.18s ease, box-shadow 0.22s ease;
        }

        button:hover {
            transform: translateY(-2px);
            box-shadow: 0 30px 62px rgba(28, 112, 178, 0.35);
        }

        button:focus-visible {
            outline: 3px solid rgba(58, 166, 233, 0.55);
            outline-offset: 4px;
        }

        .messages { grid-column: 1 / -1; }

        .error {
            background: rgba(255, 238, 240, 0.96);
            color: #b42335;
            border-radius: 14px;
            padding: 14px 18px;
            border: 1px solid rgba(218, 70, 93, 0.35);
        }

        .error ul { margin: 0; padding-left: 18px; }

        .toast {
            background: var(--surface);
            border-radius: var(--radius);
            border: 1px solid var(--border);
            padding: 22px 26px;
            display: flex;
            gap: 18px;
            align-items: center;
            box-shadow: 0 18px 40px rgba(14, 27, 42, 0.12);
        }

        .toast-icon {
            width: 42px;
            height: 42px;
            border-radius: 50%;
            background: linear-gradient(135deg, var(--blue-dark), var(--blue));
            display: grid;
            place-items: center;
            font-size: 1.4rem;
            color: #fff;
            box-shadow: 0 0 0 8px rgba(58, 166, 233, 0.18);
        }

        .toast-title {
            font-weight: 700;
            color: var(--ink);
            margin-bottom: 4px;
        }

        .toast-text { color: var(--muted); }

        .toast-meta {
            font-size: 0.85rem;
            color: rgba(36, 68, 98, 0.65);
            margin-top: 6px;
        }

        .projects-section {
            display: grid;
            gap: 24px;
        }

        .projects-section h2 {
            margin: 0;
            font-size: 1.4rem;
            color: var(--ink);
        }

        .projects-wrapper {
            background: var(--surface);
            border-radius: var(--radius);
            border: 1px solid var(--border);
            padding: 28px 30px 32px;
            box-shadow: 0 24px 48px rgba(14, 27, 42, 0.12);
        }

        .projects-list {
            display: grid;
            gap: 14px;
        }

        .project-row {
            border: 1px solid rgba(30, 87, 122, 0.18);
            border-radius: 18px;
            background: var(--surface);
            overflow: hidden;
            transition: border-color 0.2s ease, box-shadow 0.2s ease, transform 0.2s ease;
        }

        .project-row.status-completed { border-left: 6px solid #2dd4bf; }
        .project-row.status-pending { border-left: 6px solid #fbbf24; }
        .project-row.status-failed { border-left: 6px solid #ef4444; }

        .project-row.expanded {
            border-color: rgba(58, 166, 233, 0.4);
            box-shadow: 0 18px 45px rgba(58, 166, 233, 0.22);
            transform: translateY(-2px);
        }

        .project-header {
            width: 100%;
            border: none;
            background: transparent;
            display: flex;
            align-items: center;
            justify-content: space-between;
            gap: 18px;
            padding: 18px 20px;
            color: inherit;
            cursor: pointer;
            font: inherit;
            text-align: left;
        }

        .project-header:focus-visible {
            outline: 3px solid rgba(58, 166, 233, 0.45);
            outline-offset: -4px;
        }

        .project-summary {
            display: flex;
            align-items: center;
            gap: 14px;
            flex: 1;
        }

        .status-dot {
            width: 14px;
            height: 14px;
            border-radius: 50%;
            flex-shrink: 0;
        }

        .status-dot.status-completed { background: #2dd4bf; box-shadow: 0 0 0 3px rgba(45, 212, 191, 0.35); }
        .status-dot.status-pending { background: #fbbf24; box-shadow: 0 0 0 3px rgba(251, 191, 36, 0.35); }
        .status-dot.status-failed { background: #ef4444; box-shadow: 0 0 0 3px rgba(239, 68, 68, 0.35); }

        .project-title { font-weight: 600; color: var(--ink); }
        .project-updated { color: rgba(36, 68, 98, 0.65); font-size: 0.9rem; }

        .project-details {
            padding: 0 20px 20px;
            border-top: 1px solid rgba(30, 87, 122, 0.16);
            display: none;
        }

        .project-row.expanded .project-details { display: block; }

        .detail-line {
            margin-top: 12px;
            font-size: 0.95rem;
            color: var(--muted);
        }

        .detail-line strong { color: var(--ink); }

        details.detail-collapsible {
            margin-top: 12px;
            border-radius: 14px;
            background: var(--surface-alt);
            border: 1px solid rgba(30, 87, 122, 0.18);
            padding: 10px 12px;
        }

        details.detail-collapsible[open] { background: var(--surface); }

        details.detail-collapsible summary {
            cursor: pointer;
            font-weight: 600;
            color: var(--ink);
            display: flex;
            align-items: center;
            gap: 8px;
            outline: none;
        }

        details.detail-collapsible summary::-webkit-details-marker { display: none; }

        details.detail-collapsible summary::before {
            content: '▸';
            transition: transform 0.2s ease;
            font-size: 0.75rem;
            color: rgba(36, 68, 98, 0.45);
        }

        details.detail-collapsible[open] summary::before { transform: rotate(90deg); }

        details.detail-collapsible summary:focus-visible {
            outline: 2px solid rgba(58, 166, 233, 0.5);
            outline-offset: 4px;
        }

        .detail-block {
            margin: 12px 0 0;
            background: var(--surface-alt);
            color: var(--ink);
            padding: 12px 14px;
            border-radius: 12px;
            overflow-x: auto;
            font-family: 'Fira Code', 'Source Code Pro', monospace;
            font-size: 0.85rem;
        }

        .project-details .editor-link,
        .project-details .download {
            display: inline-flex;
            align-items: center;
            gap: 10px;
            margin-top: 14px;
            padding: 11px 18px;
            border-radius: 14px;
            color: #fff;
            text-decoration: none;
            font-weight: 600;
            border: 1px solid rgba(255, 255, 255, 0.28);
            box-shadow: 0 14px 28px rgba(12, 33, 54, 0.18);
            line-height: 1;
            white-space: nowrap;
            transition: transform 0.2s ease, box-shadow 0.2s ease, opacity 0.2s ease;
        }

        .project-details .editor-link {
            background: linear-gradient(120deg, #5d9cec, #428bca);
        }

        .project-details .download {
            background: linear-gradient(120deg, var(--blue-dark), var(--blue));
        }

        .project-details .editor-link svg,
        .project-details .download svg {
            width: 18px;
            height: 18px;
            fill: currentColor;
            flex-shrink: 0;
        }

        .project-details .editor-link span,
        .project-details .download span {
            display: inline-block;
        }

        .project-details .editor-link:hover,
        .project-details .download:hover {
            opacity: 0.92;
            transform: translateY(-1px);
            box-shadow: 0 18px 36px rgba(12, 33, 54, 0.2);
        }

        .empty {
            color: rgba(36, 68, 98, 0.6);
            font-style: italic;
        }

        footer {
            margin-top: 12px;
            text-align: center;
            color: rgba(36, 68, 98, 0.65);
            font-size: 0.9rem;
        }

        @media (max-width: 980px) {
            body { padding: 32px 18px 48px; }
            .portal-header { flex-direction: column; align-items: stretch; }
            .account { align-items: flex-start; text-align: left; }
        }

        @media (max-width: 640px) {
            .portal-header { padding: 28px; }
            .form-card { padding: 30px 26px; }
            .drop-zone { padding: 32px; }
            form { grid-template-columns: 1fr; }
        }
    </style>
</head>
<body{% if not show_donate_button %} class="no-donate"{% endif %}>
    <a id="donate-button" href="https://www.paypal.me/gigibit" target="_blank" rel="noopener" style="text-decoration:none;">
        <div class="button paypal-button" aria-label="Dona via PayPal" onmouseover="this.style.transform='scale(1.05)';" onmouseout="this.style.transform='scale(1)';">Dona</div>
    </a>
    <div class="layout">
        <header class="portal-header">
            <div class="brand-icon" role="button" tabindex="0" aria-label="{{ brand_name }} logo">
                <img src="{{ url_for('static', filename='img/ernest-mark.svg') }}" alt="{{ brand_name }} logo">
            </div>
            <div>
                <h1>{{ brand_name }}</h1>
                <p class="portal-tagline">{{ brand_tagline }}</p>
                <p>Command complex application migrations with iterative refinement, blueprint scaffolding, and compatibility research orchestrated in one place.</p>
            </div>
            <div class="account">
                <div>Workspace</div>
                <code>{{ user_id }}</code>
                <div>API token</div>
                <code>{{ user_token }}</code>
                <a class="logout" href="{{ url_for('logout') }}">Log out</a>
            </div>
        </header>

        <section class="workspace-grid">
            <div class="callout">
                <strong>Enterprise PoC</strong>
                <p>ERNEST keeps a watchful eye on every interface. Queue archives safely while the studio stages pagination, guardrails, and blueprint feedback automatically.</p>
            </div>

            <div class="form-card">
                <div>
                    <h2>Queue a migration</h2>
                    <p class="form-description">Upload a legacy transport ZIP, declare your target, and {{ brand_name }} will handle pagination, refinement, and scaffold generation.</p>
                </div>
                <form method="post" enctype="multipart/form-data">
                    <div>
                        <label for="target_framework">Target framework</label>
                        <input id="target_framework" name="target_framework" type="text" value="{{ defaults.target_framework }}" placeholder="e.g. cloud-native microservices">
                    </div>
                    <div>
                        <label for="target_lang">Target language</label>
                        <input id="target_lang" name="target_lang" type="text" value="{{ defaults.target_lang }}" placeholder="e.g. Java">
                    </div>
                    <div>
                        <label for="src_lang">Source language (optional)</label>
                        <input id="src_lang" name="src_lang" type="text" value="{{ defaults.src_lang }}" placeholder="e.g. ABAP">
                    </div>
                    <div>
                        <label for="src_framework">Source framework (optional)</label>
                        <input id="src_framework" name="src_framework" type="text" value="{{ defaults.src_framework }}" placeholder="e.g. legacy ERP platform">
                    </div>
                    <div class="option-group">
                        <span class="option-group-label">Interpretation mode</span>
                        <div class="option-group-hint">Choose how {{ brand_name }} analyses your source before translation.</div>
                        <div class="options">
                            <label class="option-card">
                                <input type="radio" name="interpretation_mode" value="heuristic" {% if defaults.interpretation_mode != 'static' %}checked{% endif %}>
                                <span class="option-title">Heuristic</span>
                                <span class="option-description">Reads each class and method, explains their roles, and preserves behaviour when synthesising outputs.</span>
                                <span class="option-marker">Selected</span>
                            </label>
                            <label class="option-card">
                                <input type="radio" name="interpretation_mode" value="static" {% if defaults.interpretation_mode == 'static' %}checked{% endif %}>
                                <span class="option-title">Static</span>
                                <span class="option-description">Translates files sequentially without semantic aggregation or architectural synthesis.</span>
                                <span class="option-marker">Selected</span>
                            </label>
                        </div>
                    </div>
                    <div class="toggle">
                        <label class="checkbox-label" for="safe_mode">
                            <input id="safe_mode" name="safe_mode" type="checkbox" value="1" {% if defaults.safe_mode %}checked{% endif %}>
                            Safe mode (fallback guardrails)
                        </label>
                        <div class="hint">Automatically retries risky chunks with stricter prompts before committing them to the output workspace.</div>
                    </div>
                    <div class="drop-zone" id="drop-zone">
                        <p id="drop-zone-text">Drag &amp; drop your source ZIP or click to browse</p>
                        <input id="source_zip" name="source_zip" type="file" accept=".zip" hidden required>
                    </div>
                    <div class="messages">
                    {% if errors %}
                        <div class="error">
                            <ul>
                            {% for err in errors %}
                                <li>{{ err }}</li>
                            {% endfor %}
                            </ul>
                        </div>
                    {% endif %}
                    </div>
                    <button type="submit">Run migration</button>
                </form>
            </div>

            {% if result and result.message %}
            <div class="toast" role="status" aria-live="polite">
                <span class="toast-icon" aria-hidden="true">✔</span>
                <div>
                    <div class="toast-title">Request queued</div>
                    <div class="toast-text">{{ result.message }}</div>
                    {% if result.project_name %}
                        <div class="toast-meta">Project: {{ result.project_name }}</div>
                    {% endif %}
                    {% if result.queued_at %}
                        <div class="toast-meta">Queued at {{ result.queued_at }}</div>
                    {% endif %}
                </div>
            </div>
            {% endif %}
        </section>

        <section class="projects-section">
            <div class="projects-wrapper">
                <h2>Active missions</h2>
                <div class="projects-list" id="active-projects">
                    {% for project in pending_projects %}
                    {% set raw_status = (project.status or 'pending')|lower %}
                    {% set status_category = 'failed' if raw_status in ['failed', 'error', 'ko'] else ('completed' if raw_status == 'completed' else 'pending') %}
                    <div class="project-row status-{{ status_category }}">
                        <button class="project-header" type="button" aria-expanded="false">
                            <div class="project-summary">
                                <span class="status-dot status-{{ status_category }}" aria-hidden="true"></span>
                                <span class="project-title">{{ project.name or project.project_name or project.id or 'Unnamed project' }}</span>
                            </div>
                            <span class="project-updated">{{ project.status or 'unknown' }} • {{ project.updated_at or project.started_at or project.created_at or project.queued_at }}</span>
                        </button>
                        <div class="project-details" hidden>
                            <div class="detail-line"><strong>Status:</strong> {{ project.status or 'unknown' }}</div>
                            {% if project.updated_at %}<div class="detail-line"><strong>Updated:</strong> {{ project.updated_at }}</div>{% endif %}
                            {% if project.started_at %}<div class="detail-line"><strong>Started:</strong> {{ project.started_at }}</div>{% endif %}
                            {% if project.created_at %}<div class="detail-line"><strong>Queued:</strong> {{ project.created_at }}</div>{% endif %}
                            {% if project.completed_at %}<div class="detail-line"><strong>Finished:</strong> {{ project.completed_at }}</div>{% endif %}
                            {% if project.original_filename %}<div class="detail-line"><strong>Original file:</strong> {{ project.original_filename }}</div>{% endif %}
                            {% if project.download_name %}<div class="detail-line"><strong>Output:</strong> {{ project.download_name }}</div>{% endif %}
                            {% if project.interpretation_mode %}<div class="detail-line"><strong>Interpretation:</strong> {{ project.interpretation_mode|capitalize }}</div>{% endif %}
                            {% if project.token_usage %}
                            <details class="detail-collapsible">
                                <summary>Token usage</summary>
                                <pre class="detail-block">{{ project.token_usage | tojson(indent=2) }}</pre>
                            </details>
                            {% endif %}
                            {% if project.cost_estimate %}
                            <details class="detail-collapsible">
                                <summary>H100 cost estimate</summary>
                                <pre class="detail-block">{{ project.cost_estimate | tojson(indent=2) }}</pre>
                            </details>
                            {% endif %}
                            {% if project.architecture %}
                            <details class="detail-collapsible">
                                <summary>Architecture mapping</summary>
                                <pre class="detail-block">{{ project.architecture | tojson(indent=2) }}</pre>
                            </details>
                            {% endif %}
                            {% if project.scaffolding_blueprint %}
                            <details class="detail-collapsible">
                                <summary>Scaffolding blueprint</summary>
                                <pre class="detail-block">{{ project.scaffolding_blueprint | tojson(indent=2) }}</pre>
                            </details>
                            {% endif %}
                            {% if project.scaffolding_stubs and project.scaffolding_stubs|length %}
                            <details class="detail-collapsible">
                                <summary>Generated stubs</summary>
                                <pre class="detail-block">{{ project.scaffolding_stubs | tojson(indent=2) }}</pre>
                            </details>
                            {% endif %}
                            {% if project.compatibility %}
                            <details class="detail-collapsible">
                                <summary>Alternative suggestions</summary>
                                <pre class="detail-block">{{ project.compatibility | tojson(indent=2) }}</pre>
                            </details>
                            {% endif %}
                            {% if project.pagination %}
                            <details class="detail-collapsible">
                                <summary>Pagination strategy</summary>
                                <pre class="detail-block">{{ project.pagination | tojson(indent=2) }}</pre>
                            </details>
                            {% endif %}
                            {% if project.refinement %}
                            <details class="detail-collapsible">
                                <summary>Refinement strategy</summary>
                                <pre class="detail-block">{{ project.refinement | tojson(indent=2) }}</pre>
                            </details>
                            {% endif %}
                            {% if project.error %}
                            <div class="detail-line"><strong>Last error:</strong></div>
                            <div class="detail-block" role="alert">{{ project.error }}</div>
                            {% endif %}
                            {% if project.editor_url %}
                            <a class="editor-link" href="{{ project.editor_url }}" target="_blank" rel="noopener">
                                <svg aria-hidden="true" focusable="false" viewBox="0 0 24 24">
                                    <path d="M21 11.5V21a1 1 0 0 1-1 1h-8a1 1 0 1 1 0-2h7v-7a1 1 0 1 1 2 0Zm1.707-6.207-2-2a1 1 0 0 0-1.414 0l-9 9a1 1 0 0 0-.263.464l-1 4a1 1 0 0 0 1.213 1.213l4-1a1 1 0 0 0 .464-.263l9-9a1 1 0 0 0 0-1.414ZM14.914 8 17 10.086 19.586 7.5 17.5 5.414 14.914 8ZM9.914 13 12 15.086 8.936 15.936 9.914 13Z" />
                                </svg>
                                <span>Live editor</span>
                            </a>
                            {% endif %}
                            {% if project.download_url %}
                            <a class="download" href="{{ project.download_url }}">
                                <svg aria-hidden="true" focusable="false" viewBox="0 0 24 24">
                                    <path d="M12 3a1 1 0 0 0-1 1v7.586L8.707 9.293a1 1 0 0 0-1.414 1.414l4 4a1 1 0 0 0 1.414 0l4-4a1 1 0 1 0-1.414-1.414L13 11.586V4a1 1 0 0 0-1-1Zm-7 14a1 1 0 1 0 0 2h14a1 1 0 1 0 0-2H5Z"/>
                                </svg>
                                <span>Download archive</span>
                            </a>
                            {% endif %}
                        </div>
                    </div>
                    {% endfor %}
                </div>
                <p id="active-empty" class="empty" {% if pending_projects %}style="display:none"{% endif %}>No active uploads at the moment.</p>
            </div>

            <div class="projects-wrapper">
                <h2>Completed missions</h2>
                <div class="projects-list" id="completed-projects">
                    {% for project in completed_projects %}
                    {% set raw_status = (project.status or 'completed')|lower %}
                    {% set status_category = 'failed' if raw_status in ['failed', 'error', 'ko'] else 'completed' %}
                    <div class="project-row status-{{ status_category }}">
                        <button class="project-header" type="button" aria-expanded="false">
                            <div class="project-summary">
                                <span class="status-dot status-{{ status_category }}" aria-hidden="true"></span>
                                <span class="project-title">{{ project.name or project.project_name or project.id or 'Unnamed project' }}</span>
                            </div>
                            <span class="project-updated">{{ project.status or 'completed' }} • {{ project.completed_at or project.updated_at or project.created_at }}</span>
                        </button>
                        <div class="project-details" hidden>
                            <div class="detail-line"><strong>Status:</strong> {{ project.status or 'completed' }}</div>
                            {% if project.updated_at %}<div class="detail-line"><strong>Updated:</strong> {{ project.updated_at }}</div>{% endif %}
                            {% if project.started_at %}<div class="detail-line"><strong>Started:</strong> {{ project.started_at }}</div>{% endif %}
                            {% if project.created_at %}<div class="detail-line"><strong>Queued:</strong> {{ project.created_at }}</div>{% endif %}
                            {% if project.completed_at %}<div class="detail-line"><strong>Finished:</strong> {{ project.completed_at }}</div>{% endif %}
                            {% if project.original_filename %}<div class="detail-line"><strong>Original file:</strong> {{ project.original_filename }}</div>{% endif %}
                            {% if project.download_name %}<div class="detail-line"><strong>Output:</strong> {{ project.download_name }}</div>{% endif %}
                            {% if project.token_usage %}
                            <details class="detail-collapsible">
                                <summary>Token usage</summary>
                                <pre class="detail-block">{{ project.token_usage | tojson(indent=2) }}</pre>
                            </details>
                            {% endif %}
                            {% if project.cost_estimate %}
                            <details class="detail-collapsible">
                                <summary>H100 cost estimate</summary>
                                <pre class="detail-block">{{ project.cost_estimate | tojson(indent=2) }}</pre>
                            </details>
                            {% endif %}
                            {% if project.architecture %}
                            <details class="detail-collapsible">
                                <summary>Architecture mapping</summary>
                                <pre class="detail-block">{{ project.architecture | tojson(indent=2) }}</pre>
                            </details>
                            {% endif %}
                            {% if project.scaffolding_blueprint %}
                            <details class="detail-collapsible">
                                <summary>Scaffolding blueprint</summary>
                                <pre class="detail-block">{{ project.scaffolding_blueprint | tojson(indent=2) }}</pre>
                            </details>
                            {% endif %}
                            {% if project.scaffolding_stubs and project.scaffolding_stubs|length %}
                            <details class="detail-collapsible">
                                <summary>Generated stubs</summary>
                                <pre class="detail-block">{{ project.scaffolding_stubs | tojson(indent=2) }}</pre>
                            </details>
                            {% endif %}
                            {% if project.compatibility %}
                            <details class="detail-collapsible">
                                <summary>Alternative suggestions</summary>
                                <pre class="detail-block">{{ project.compatibility | tojson(indent=2) }}</pre>
                            </details>
                            {% endif %}
                            {% if project.pagination %}
                            <details class="detail-collapsible">
                                <summary>Pagination strategy</summary>
                                <pre class="detail-block">{{ project.pagination | tojson(indent=2) }}</pre>
                            </details>
                            {% endif %}
                            {% if project.refinement %}
                            <details class="detail-collapsible">
                                <summary>Refinement strategy</summary>
                                <pre class="detail-block">{{ project.refinement | tojson(indent=2) }}</pre>
                            </details>
                            {% endif %}
                            {% if project.error %}
                            <div class="detail-line"><strong>Last error:</strong></div>
                            <div class="detail-block" role="alert">{{ project.error }}</div>
                            {% endif %}
                            {% if project.editor_url %}
                            <a class="editor-link" href="{{ project.editor_url }}" target="_blank" rel="noopener">
                                <svg aria-hidden="true" focusable="false" viewBox="0 0 24 24">
                                    <path d="M21 11.5V21a1 1 0 0 1-1 1h-8a1 1 0 1 1 0-2h7v-7a1 1 0 1 1 2 0Zm1.707-6.207-2-2a1 1 0 0 0-1.414 0l-9 9a1 1 0 0 0-.263.464l-1 4a1 1 0 0 0 1.213 1.213l4-1a1 1 0 0 0 .464-.263l9-9a1 1 0 0 0 0-1.414ZM14.914 8 17 10.086 19.586 7.5 17.5 5.414 14.914 8ZM9.914 13 12 15.086 8.936 15.936 9.914 13Z" />
                                </svg>
                                <span>Live editor</span>
                            </a>
                            {% endif %}
                            {% if project.download_url %}
                            <a class="download" href="{{ project.download_url }}">
                                <svg aria-hidden="true" focusable="false" viewBox="0 0 24 24">
                                    <path d="M12 3a1 1 0 0 0-1 1v7.586L8.707 9.293a1 1 0 0 0-1.414 1.414l4 4a1 1 0 0 0 1.414 0l4-4a1 1 0 1 0-1.414-1.414L13 11.586V4a1 1 0 0 0-1-1Zm-7 14a1 1 0 1 0 0 2h14a1 1 0 1 0 0-2H5Z"/>
                                </svg>
                                <span>Download archive</span>
                            </a>
                            {% endif %}
                        </div>
                    </div>
                    {% endfor %}
                </div>
                <p id="completed-empty" class="empty" {% if completed_projects %}style="display:none"{% endif %}>Completed projects will appear here.</p>
            </div>
        </section>

        <footer>
            Powered by {{ brand_name }} — the migration studio that keeps a clear eye on every blueprint.
        </footer>
    </div>

    <script>
        const dropZone = document.getElementById('drop-zone');
        const dropZoneText = document.getElementById('drop-zone-text');
        const fileInput = document.getElementById('source_zip');

        if (dropZone) {
            dropZone.addEventListener('click', () => fileInput.click());

            fileInput.addEventListener('change', () => {
                if (fileInput.files.length > 0) {
                    dropZoneText.textContent = fileInput.files[0].name;
                }
            });

            ['dragenter', 'dragover'].forEach(eventName => {
                dropZone.addEventListener(eventName, (event) => {
                    event.preventDefault();
                    event.stopPropagation();
                    dropZone.classList.add('dragover');
                });
            });

            ['dragleave', 'dragend'].forEach(eventName => {
                dropZone.addEventListener(eventName, (event) => {
                    event.preventDefault();
                    event.stopPropagation();
                    dropZone.classList.remove('dragover');
                });
            });

            dropZone.addEventListener('drop', (event) => {
                event.preventDefault();
                event.stopPropagation();
                dropZone.classList.remove('dragover');
                const files = event.dataTransfer.files;
                if (files.length > 0) {
                    const file = files[0];
                    if (!file.name.toLowerCase().endsWith('.zip')) {
                        alert('Please drop a .zip archive');
                        return;
                    }
                    fileInput.files = files;
                    dropZoneText.textContent = file.name;
                }
            });
        }
    </script>
    <script>
        (function () {
            const token = {{ user_token | tojson }};
            const initialPending = {{ pending_projects | tojson }};
            const initialCompleted = {{ completed_projects | tojson }};
            const activeContainer = document.getElementById('active-projects');
            const completedContainer = document.getElementById('completed-projects');
            const activeEmpty = document.getElementById('active-empty');
            const completedEmpty = document.getElementById('completed-empty');
            function renderProjects(projects, container, emptyElement, mode) {
                if (!container || !emptyElement) {
                    return;
                }
                container.innerHTML = '';
                const sorted = sortProjects(projects, mode);
                if (!sorted || sorted.length === 0) {
                    emptyElement.style.display = 'block';
                    return;
                }
                emptyElement.style.display = 'none';
                sorted.forEach((project) => {
                    container.appendChild(buildRow(project, mode));
                });
            }

            function partitionProjects(projects) {
                const pending = [];
                const completed = [];
                (projects || []).forEach((project) => {
                    if (project.status === 'completed' && project.archive_path) {
                        completed.push(project);
                    } else {
                        pending.push(project);
                    }
                });
                return { pending, completed };
            }

            function applyData(pending, completed) {
                renderProjects(pending, activeContainer, activeEmpty, 'pending');
                renderProjects(completed, completedContainer, completedEmpty, 'completed');
            }

            function sortProjects(projects, mode) {
                const copy = Array.isArray(projects) ? projects.slice() : [];
                copy.sort((a, b) => resolveTimestamp(b, mode) - resolveTimestamp(a, mode));
                return copy;
            }

            function resolveTimestamp(project, mode) {
                const candidates = [];
                if (mode === 'completed') {
                    candidates.push(project.completed_at);
                }
                candidates.push(project.updated_at, project.started_at, project.created_at, project.queued_at);
                for (const value of candidates) {
                    const parsed = parseDate(value);
                    if (parsed) {
                        return parsed.getTime();
                    }
                }
                return 0;
            }

            function parseDate(value) {
                if (!value) {
                    return null;
                }
                const date = new Date(value);
                if (Number.isNaN(date.getTime())) {
                    return null;
                }
                return date;
            }

            function buildRow(project, mode) {
                const statusCategory = getStatusCategory(project.status);
                const row = document.createElement('div');
                row.className = `project-row status-${statusCategory}`;

                const header = document.createElement('button');
                header.type = 'button';
                header.className = 'project-header';
                header.setAttribute('aria-expanded', 'false');

                const summary = document.createElement('div');
                summary.className = 'project-summary';
                const statusDot = document.createElement('span');
                statusDot.className = `status-dot status-${statusCategory}`;
                statusDot.setAttribute('aria-hidden', 'true');
                summary.appendChild(statusDot);
                const title = document.createElement('span');
                title.className = 'project-title';
                title.textContent = project.name || project.project_name || project.id || 'Unnamed project';
                summary.appendChild(title);
                header.appendChild(summary);

                const updated = document.createElement('span');
                updated.className = 'project-updated';
                updated.textContent = `${project.status || 'unknown'} • ${getDisplayTimestamp(project, mode)}`;
                header.appendChild(updated);

                row.appendChild(header);

                const details = document.createElement('div');
                details.className = 'project-details';
                details.hidden = true;

                appendDetailLine(details, 'Status', project.status || 'unknown');
                if (project.updated_at) {
                    appendDetailLine(details, 'Updated', project.updated_at);
                }
                if (project.started_at) {
                    appendDetailLine(details, 'Started', project.started_at);
                }
                if (project.created_at) {
                    appendDetailLine(details, 'Queued', project.created_at);
                }
                if (project.completed_at) {
                    appendDetailLine(details, 'Finished', project.completed_at);
                }
                if (project.original_filename) {
                    appendDetailLine(details, 'Original file', project.original_filename);
                }
                if (project.download_name) {
                    appendDetailLine(details, 'Output', project.download_name);
                }
                if (project.cost_estimate) {
                    details.appendChild(buildCollapsible('H100 cost estimate', project.cost_estimate));
                }
                if (project.architecture) {
                    details.appendChild(buildCollapsible('Architecture mapping', project.architecture));
                }
                if (project.scaffolding_blueprint) {
                    details.appendChild(buildCollapsible('Scaffolding blueprint', project.scaffolding_blueprint));
                }
                if (project.scaffolding_stubs && project.scaffolding_stubs.length) {
                    details.appendChild(buildCollapsible('Generated stubs', project.scaffolding_stubs));
                }
                if (project.compatibility) {
                    details.appendChild(buildCollapsible('Alternative suggestions', project.compatibility));
                }
                if (project.pagination) {
                    details.appendChild(buildCollapsible('Pagination strategy', project.pagination));
                }
                if (project.refinement) {
                    details.appendChild(buildCollapsible('Refinement strategy', project.refinement));
                }
                if (project.error) {
                    details.appendChild(buildDetailHeading('Last error'));
                    details.appendChild(buildErrorBlock(project.error));
                }
                if (project.editor_url) {
                    details.appendChild(buildEditorLink(project.editor_url));
                }
                if (project.download_url) {
                    details.appendChild(buildDownloadLink(project.download_url));
                }

                row.appendChild(details);

                header.addEventListener('click', () => {
                    const expanded = !row.classList.contains('expanded');
                    row.classList.toggle('expanded', expanded);
                    header.setAttribute('aria-expanded', expanded ? 'true' : 'false');
                    details.hidden = !expanded;
                });
                header.dataset.collapseBound = 'true';

                return row;
            }

            function getStatusCategory(status) {
                const normalized = (status || '').toLowerCase();
                if (normalized === 'completed') {
                    return 'completed';
                }
                if (['failed', 'error', 'ko'].includes(normalized)) {
                    return 'failed';
                }
                return 'pending';
            }

            function getDisplayTimestamp(project, mode) {
                const candidates = [];
                if (mode === 'completed') {
                    candidates.push(project.completed_at);
                }
                candidates.push(project.updated_at, project.started_at, project.created_at, project.queued_at);
                for (const value of candidates) {
                    if (value) {
                        return value;
                    }
                }
                return '';
            }

            function appendDetailLine(container, label, value) {
                const line = document.createElement('div');
                line.className = 'detail-line';
                line.innerHTML = `<strong>${escapeHtml(String(label))}:</strong> ${escapeHtml(String(value))}`;
                container.appendChild(line);
            }

            function buildDetailBlock(data) {
                const block = document.createElement('pre');
                block.className = 'detail-block';
                try {
                    block.textContent = JSON.stringify(data, null, 2);
                } catch (error) {
                    block.textContent = String(data);
                }
                return block;
            }

            function buildCollapsible(label, data) {
                const details = document.createElement('details');
                details.className = 'detail-collapsible';
                const summary = document.createElement('summary');
                summary.textContent = label;
                details.appendChild(summary);
                details.appendChild(buildDetailBlock(data));
                return details;
            }

            function buildErrorBlock(message) {
                const block = document.createElement('div');
                block.className = 'detail-block';
                block.setAttribute('role', 'alert');
                block.textContent = message;
                return block;
            }

            function buildDetailHeading(label) {
                const heading = document.createElement('div');
                heading.className = 'detail-line';
                heading.innerHTML = `<strong>${escapeHtml(String(label))}</strong>`;
                return heading;
            }

            function appendIconLabel(link, iconPath, label) {
                const svg = document.createElementNS('http://www.w3.org/2000/svg', 'svg');
                svg.setAttribute('aria-hidden', 'true');
                svg.setAttribute('focusable', 'false');
                svg.setAttribute('viewBox', '0 0 24 24');
                const path = document.createElementNS('http://www.w3.org/2000/svg', 'path');
                path.setAttribute('d', iconPath);
                path.setAttribute('fill', 'currentColor');
                svg.appendChild(path);
                link.appendChild(svg);
                const textSpan = document.createElement('span');
                textSpan.textContent = label;
                link.appendChild(textSpan);
            }

            function buildEditorLink(url) {
                const editorLink = document.createElement('a');
                editorLink.className = 'editor-link';
                editorLink.href = url;
                editorLink.target = '_blank';
                editorLink.rel = 'noopener';
                appendIconLabel(editorLink, 'M21 11.5V21a1 1 0 0 1-1 1h-8a1 1 0 1 1 0-2h7v-7a1 1 0 1 1 2 0Zm1.707-6.207-2-2a1 1 0 0 0-1.414 0l-9 9a1 1 0 0 0-.263.464l-1 4a1 1 0 0 0 1.213 1.213l4-1a1 1 0 0 0 .464-.263l9-9a1 1 0 0 0 0-1.414ZM14.914 8 17 10.086 19.586 7.5 17.5 5.414 14.914 8ZM9.914 13 12 15.086 8.936 15.936 9.914 13Z', 'Live editor');
                return editorLink;
            }

            function buildDownloadLink(url) {
                const downloadLink = document.createElement('a');
                downloadLink.className = 'download';
                appendIconLabel(downloadLink, 'M12 3a1 1 0 0 0-1 1v7.586L8.707 9.293a1 1 0 0 0-1.414 1.414l4 4a1 1 0 0 0 1.414 0l4-4a1 1 0 1 0-1.414-1.414L13 11.586V4a1 1 0 0 0-1-1Zm-7 14a1 1 0 1 0 0 2h14a1 1 0 1 0 0-2H5Z', 'Download archive');
                let downloadHref = url;
                if (token && typeof downloadHref === 'string' && downloadHref.includes('/api/')) {
                    try {
                        const enriched = new URL(downloadHref, window.location.origin);
                        if (!enriched.searchParams.has('token')) {
                            enriched.searchParams.set('token', token);
                        }
                        downloadHref = enriched.toString();
                    } catch (error) {
                        if (!downloadHref.includes('token=')) {
                            const separator = downloadHref.includes('?') ? '&' : '?';
                            downloadHref = `${downloadHref}${separator}token=${encodeURIComponent(token)}`;
                        }
                    }
                }
                downloadLink.href = downloadHref;
                downloadLink.target = '_blank';
                downloadLink.rel = 'noopener';
                return downloadLink;
            }

            function escapeHtml(value) {
                return value
                    .replace(/&/g, '&amp;')
                    .replace(/</g, '&lt;')
                    .replace(/>/g, '&gt;')
                    .replace(/"/g, '&quot;')
                    .replace(/'/g, '&#39;');
            }

            applyData(initialPending, initialCompleted);

            if (typeof window !== 'undefined') {
                window.addEventListener('message', (event) => {
                    if (!event || !event.data || event.data.type !== 'christophe-projects') {
                        return;
                    }
                    const payload = event.data.payload || {};
                    const partitioned = partitionProjects(payload.projects || []);
                    applyData(partitioned.pending, partitioned.completed);
                });
            }
        })();
    </script>
    <script>
        (function () {
            const logo = document.querySelector('.brand-icon');
            if (!logo) {
                return;
            }

            const prefersReducedMotion = window.matchMedia('(prefers-reduced-motion: reduce)').matches;
            const baseImage = logo.querySelector('img');
            let spotlight = null;
<<<<<<< HEAD
            let spotlightShell = null;

            const hideSpotlight = () => {
                if (!spotlight) {
                    return;
                }

                const overlay = spotlight;
                const shell = spotlightShell;

                spotlight = null;
                spotlightShell = null;

                if (shell) {
                    shell.classList.remove('is-armed');
                }

                const finalize = () => {
                    overlay.remove();
                };

                overlay.classList.remove('is-visible');

                if (prefersReducedMotion) {
                    finalize();
                } else {
                    overlay.addEventListener('transitionend', finalize, { once: true });
                }

                logo.classList.remove('is-spotlight-source');
            };

            const closeTab = (event) => {
                event.preventDefault();
                hideSpotlight();
                window.close();
            };
=======
>>>>>>> 70ae5beb

            const ensureSpotlight = () => {
                if (spotlight || !baseImage) {
                    return spotlight;
                }

                const overlay = document.createElement('div');
                overlay.className = 'logo-spotlight';

                const backdrop = document.createElement('div');
                backdrop.className = 'logo-spotlight__backdrop';
                overlay.appendChild(backdrop);

                const shell = document.createElement('div');
                shell.className = 'logo-spotlight__shell';
<<<<<<< HEAD

                const clone = baseImage.cloneNode(true);
                clone.removeAttribute('alt');
                clone.setAttribute('aria-hidden', 'true');

                const glyph = document.createElement('span');
                glyph.className = 'logo-spotlight__glyph';
                glyph.setAttribute('aria-hidden', 'true');

                shell.appendChild(clone);
                shell.appendChild(glyph);
                overlay.appendChild(shell);

                const armShell = () => {
                    shell.classList.add('is-armed');
                };

                const releaseShell = () => {
                    shell.classList.remove('is-armed');
                };

                const dismissOverlay = () => {
                    releaseShell();
                    hideSpotlight();
                };

                shell.addEventListener('pointerenter', armShell);
                shell.addEventListener('pointerleave', dismissOverlay);
                shell.addEventListener('focusin', armShell);
                shell.addEventListener('focusout', releaseShell);
                shell.addEventListener('click', closeTab);

                overlay.addEventListener('pointerleave', (event) => {
                    if (!overlay.contains(event.relatedTarget)) {
                        dismissOverlay();
                    }
                });

                backdrop.addEventListener('click', (event) => {
                    event.preventDefault();
                    dismissOverlay();
                });

                document.body.appendChild(overlay);
                spotlight = overlay;
                spotlightShell = shell;
=======
                const clone = baseImage.cloneNode(true);
                clone.removeAttribute('alt');
                clone.setAttribute('aria-hidden', 'true');
                shell.appendChild(clone);
                overlay.appendChild(shell);

                document.body.appendChild(overlay);
                spotlight = overlay;
>>>>>>> 70ae5beb

                requestAnimationFrame(() => {
                    overlay.classList.add('is-visible');
                });

                return overlay;
            };

<<<<<<< HEAD
            const showSpotlight = () => {
                if (spotlight) {
                    return;
                }

=======
            const removeSpotlight = () => {
                if (!spotlight) {
                    return;
                }

                const overlay = spotlight;
                spotlight = null;

                const finalize = () => {
                    overlay.remove();
                };

                overlay.classList.remove('is-visible');

                if (prefersReducedMotion) {
                    finalize();
                } else {
                    overlay.addEventListener('transitionend', finalize, { once: true });
                }
            };

            const showSpotlight = () => {
>>>>>>> 70ae5beb
                logo.classList.add('is-spotlight-source');
                ensureSpotlight();
            };

<<<<<<< HEAD
            logo.addEventListener('mouseenter', showSpotlight);
            logo.addEventListener('focus', showSpotlight);
            logo.addEventListener('touchstart', showSpotlight, { passive: true });
            logo.addEventListener('blur', hideSpotlight);
=======
            const hideSpotlight = () => {
                logo.classList.remove('is-spotlight-source');
                removeSpotlight();
            };

            const closeTab = (event) => {
                event.preventDefault();
                hideSpotlight();
                window.close();
            };

            logo.addEventListener('mouseenter', showSpotlight);
            logo.addEventListener('mouseleave', hideSpotlight);
            logo.addEventListener('focus', showSpotlight);
            logo.addEventListener('blur', hideSpotlight);
            logo.addEventListener('touchstart', showSpotlight, { passive: true });
            logo.addEventListener('touchend', hideSpotlight, { passive: true });
>>>>>>> 70ae5beb
            logo.addEventListener('touchcancel', hideSpotlight, { passive: true });

            logo.addEventListener('click', closeTab);
            logo.addEventListener('keydown', (event) => {
                if (event.key === 'Enter' || event.key === ' ' || event.key === 'Spacebar') {
                    closeTab(event);
                }
<<<<<<< HEAD
                if (event.key === 'Escape') {
                    hideSpotlight();
                }
=======
>>>>>>> 70ae5beb
            });
        })();
    </script>
</body>
</html><|MERGE_RESOLUTION|>--- conflicted
+++ resolved
@@ -209,7 +209,6 @@
             .logo-spotlight {
                 transition: none;
             }
-<<<<<<< HEAD
             .logo-spotlight__shell,
             .logo-spotlight__shell img,
             .logo-spotlight__glyph,
@@ -217,17 +216,12 @@
             .logo-spotlight__glyph::after {
                 transition: none;
             }
-=======
->>>>>>> 70ae5beb
         }
 
         .logo-spotlight.is-visible {
             opacity: 1;
             transform: scale(1);
-<<<<<<< HEAD
             pointer-events: auto;
-=======
->>>>>>> 70ae5beb
         }
 
         .logo-spotlight__backdrop {
@@ -248,14 +242,11 @@
             display: grid;
             place-items: center;
             overflow: hidden;
-<<<<<<< HEAD
             transition: transform 0.35s ease;
         }
 
         .logo-spotlight__shell.is-armed {
             transform: rotate(2deg) scale(1.02);
-=======
->>>>>>> 70ae5beb
         }
 
         .logo-spotlight__shell::after {
@@ -273,7 +264,6 @@
             width: 64%;
             height: 64%;
             z-index: 1;
-<<<<<<< HEAD
             transition: transform 0.38s ease, opacity 0.38s ease;
         }
 
@@ -325,8 +315,6 @@
 
         .logo-spotlight__shell.is-armed .logo-spotlight__glyph::after {
             transform: translate(-50%, -50%) rotate(-45deg) scaleY(1);
-=======
->>>>>>> 70ae5beb
         }
 
         .account {
@@ -1559,7 +1547,6 @@
             const prefersReducedMotion = window.matchMedia('(prefers-reduced-motion: reduce)').matches;
             const baseImage = logo.querySelector('img');
             let spotlight = null;
-<<<<<<< HEAD
             let spotlightShell = null;
 
             const hideSpotlight = () => {
@@ -1597,8 +1584,6 @@
                 hideSpotlight();
                 window.close();
             };
-=======
->>>>>>> 70ae5beb
 
             const ensureSpotlight = () => {
                 if (spotlight || !baseImage) {
@@ -1614,7 +1599,6 @@
 
                 const shell = document.createElement('div');
                 shell.className = 'logo-spotlight__shell';
-<<<<<<< HEAD
 
                 const clone = baseImage.cloneNode(true);
                 clone.removeAttribute('alt');
@@ -1661,16 +1645,6 @@
                 document.body.appendChild(overlay);
                 spotlight = overlay;
                 spotlightShell = shell;
-=======
-                const clone = baseImage.cloneNode(true);
-                clone.removeAttribute('alt');
-                clone.setAttribute('aria-hidden', 'true');
-                shell.appendChild(clone);
-                overlay.appendChild(shell);
-
-                document.body.appendChild(overlay);
-                spotlight = overlay;
->>>>>>> 70ae5beb
 
                 requestAnimationFrame(() => {
                     overlay.classList.add('is-visible');
@@ -1679,13 +1653,11 @@
                 return overlay;
             };
 
-<<<<<<< HEAD
             const showSpotlight = () => {
                 if (spotlight) {
                     return;
                 }
 
-=======
             const removeSpotlight = () => {
                 if (!spotlight) {
                     return;
@@ -1708,17 +1680,14 @@
             };
 
             const showSpotlight = () => {
->>>>>>> 70ae5beb
                 logo.classList.add('is-spotlight-source');
                 ensureSpotlight();
             };
 
-<<<<<<< HEAD
             logo.addEventListener('mouseenter', showSpotlight);
             logo.addEventListener('focus', showSpotlight);
             logo.addEventListener('touchstart', showSpotlight, { passive: true });
             logo.addEventListener('blur', hideSpotlight);
-=======
             const hideSpotlight = () => {
                 logo.classList.remove('is-spotlight-source');
                 removeSpotlight();
@@ -1736,7 +1705,6 @@
             logo.addEventListener('blur', hideSpotlight);
             logo.addEventListener('touchstart', showSpotlight, { passive: true });
             logo.addEventListener('touchend', hideSpotlight, { passive: true });
->>>>>>> 70ae5beb
             logo.addEventListener('touchcancel', hideSpotlight, { passive: true });
 
             logo.addEventListener('click', closeTab);
@@ -1744,12 +1712,9 @@
                 if (event.key === 'Enter' || event.key === ' ' || event.key === 'Spacebar') {
                     closeTab(event);
                 }
-<<<<<<< HEAD
                 if (event.key === 'Escape') {
                     hideSpotlight();
                 }
-=======
->>>>>>> 70ae5beb
             });
         })();
     </script>
