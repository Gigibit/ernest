<!doctype html>
<html lang="en">
<head>
    <meta charset="utf-8">
    <title>Christophe Migration Portal</title>
    <style>
        :root {
            color-scheme: light;
            --bg: #f4f6fb;
            --surface: #ffffff;
            --surface-muted: #f8fafc;
            --primary: #4f46e5;
            --primary-soft: #6366f1;
            --text-strong: #0f172a;
            --text: #1e293b;
            --text-muted: #475569;
            --border: #e2e8f0;
            --danger: #ef4444;
        }

        *, *::before, *::after { box-sizing: border-box; }

        body {
            font-family: 'Segoe UI', Tahoma, Geneva, Verdana, sans-serif;
            background: var(--bg);
            color: var(--text);
            margin: 0;
            padding: 0;
            line-height: 1.5;
        }

        a { color: inherit; }

        .container {
            max-width: 1080px;
            margin: 40px auto;
            background: var(--surface);
            padding: 32px;
            border-radius: 18px;
            box-shadow: 0 20px 45px rgba(15, 23, 42, 0.12);
        }

        header.top {
            display: flex;
            justify-content: space-between;
            align-items: flex-start;
            gap: 24px;
        }

        header.top h1 { margin: 0; color: var(--text-strong); letter-spacing: -0.01em; }

        header.top .subtitle { margin: 6px 0 0; color: var(--text-muted); }

        .account { text-align: right; color: var(--text); }

        .account code {
            background: rgba(99, 102, 241, 0.1);
            padding: 4px 8px;
            border-radius: 6px;
            display: inline-block;
            font-family: 'Fira Code', 'Source Code Pro', monospace;
        }

        .logout {
            display: inline-block;
            margin-top: 8px;
            color: var(--danger);
            text-decoration: none;
            font-weight: 600;
        }

        form {
            margin-top: 32px;
            display: grid;
            grid-template-columns: repeat(auto-fit, minmax(240px, 1fr));
            gap: 20px;
            align-items: flex-start;
        }

        label { display: block; font-weight: 600; margin-bottom: 6px; color: #334155; }

        label .label-row {
            display: inline-flex;
            align-items: center;
            gap: 8px;
        }

        input[type="text"],
        input[type="number"] {
            width: 100%;
            padding: 12px 14px;
            border-radius: 12px;
            border: 1px solid #cbd5f5;
            font-size: 15px;
            transition: border-color 0.2s ease, box-shadow 0.2s ease;
            background: var(--surface-muted);
        }

        input[type="text"]:focus,
        input[type="number"]:focus {
            border-color: var(--primary);
            box-shadow: 0 0 0 3px rgba(99, 102, 241, 0.18);
            outline: none;
        }

        .tooltip {
            position: relative;
            display: inline-flex;
            align-items: center;
            justify-content: center;
            width: 18px;
            height: 18px;
            border-radius: 999px;
            background: var(--primary);
            color: #fff;
            font-size: 12px;
            cursor: help;
        }

        .tooltip::after {
            content: attr(data-tooltip);
            position: absolute;
            left: 50%;
            transform: translate(-50%, -6px);
            bottom: 125%;
            background: rgba(15, 23, 42, 0.92);
            color: #f8fafc;
            padding: 8px 10px;
            border-radius: 8px;
            font-size: 12px;
            min-width: 220px;
            pointer-events: none;
            opacity: 0;
            transition: opacity 0.2s ease, transform 0.2s ease;
            box-shadow: 0 10px 30px rgba(15, 23, 42, 0.25);
        }

        .tooltip::before {
            content: '';
            position: absolute;
            bottom: 115%;
            left: 50%;
            transform: translateX(-50%);
            border-width: 6px;
            border-style: solid;
            border-color: rgba(15, 23, 42, 0.92) transparent transparent transparent;
            opacity: 0;
            transition: opacity 0.2s ease;
        }

        .tooltip:focus::after,
        .tooltip:focus::before,
        .tooltip:hover::after,
        .tooltip:hover::before {
            opacity: 1;
            transform: translate(-50%, -12px);
        }

        .tooltip:focus-visible { outline: 2px solid rgba(99, 102, 241, 0.6); outline-offset: 2px; }

        .drop-zone {
            grid-column: 1 / -1;
            border: 2px dashed var(--primary);
            border-radius: 14px;
            padding: 40px;
            text-align: center;
            cursor: pointer;
            background: rgba(99, 102, 241, 0.05);
            transition: background 0.2s, border-color 0.2s, transform 0.2s;
        }

        .drop-zone.dragover {
            background: rgba(99, 102, 241, 0.15);
            border-color: var(--primary-soft);
            transform: translateY(-2px);
        }

        .drop-zone p { margin: 0; color: #4338ca; font-weight: 600; }

        button {
            grid-column: 1 / -1;
            background: linear-gradient(135deg, var(--primary), var(--primary-soft));
            color: white;
            border: none;
            border-radius: 12px;
            padding: 14px 18px;
            font-size: 16px;
            font-weight: 600;
            cursor: pointer;
            box-shadow: 0 14px 35px rgba(79, 70, 229, 0.3);
            transition: transform 0.15s ease, box-shadow 0.2s ease;
        }

        button:hover {
            transform: translateY(-1px);
            box-shadow: 0 18px 40px rgba(79, 70, 229, 0.35);
        }

        button:focus-visible {
            outline: 3px solid rgba(99, 102, 241, 0.55);
            outline-offset: 3px;
        }

        .messages { grid-column: 1 / -1; }

        .error {
            background: #fee2e2;
            color: #b91c1c;
            padding: 12px 16px;
            border-radius: 10px;
            margin-bottom: 12px;
        }

        .projects-section { margin-top: 36px; }

        .projects-section h2 { margin-bottom: 12px; color: #312e81; }

        .projects-list { display: grid; gap: 12px; }

        .project-row {
            border: 1px solid var(--border);
            border-radius: 14px;
            background: var(--surface-muted);
            overflow: hidden;
            transition: border-color 0.2s ease, box-shadow 0.2s ease;
        }

        .project-row.status-completed { border-left: 5px solid #10b981; }

        .project-row.status-pending { border-left: 5px solid #f59e0b; }

        .project-row.status-failed { border-left: 5px solid #ef4444; }

        .project-row.expanded {
            box-shadow: 0 12px 30px rgba(79, 70, 229, 0.12);
            border-color: rgba(79, 70, 229, 0.35);
        }

        .project-header {
            width: 100%;
            border: none;
            background: transparent;
            display: flex;
            align-items: center;
            justify-content: space-between;
            padding: 16px 18px;
            cursor: pointer;
            font: inherit;
            text-align: left;
            color: inherit;
            gap: 16px;
        }

        .project-header:focus-visible {
            outline: 3px solid rgba(99, 102, 241, 0.45);
            outline-offset: -3px;
        }

        .project-summary {
            display: flex;
            align-items: center;
            gap: 14px;
            flex: 1;
        }

        .status-dot {
            width: 14px;
            height: 14px;
            border-radius: 999px;
            flex-shrink: 0;
            display: inline-block;
        }

        .status-dot.status-completed { background: #10b981; box-shadow: 0 0 0 2px rgba(16, 185, 129, 0.25); }

        .status-dot.status-pending { background: #f59e0b; box-shadow: 0 0 0 2px rgba(245, 158, 11, 0.25); }

        .status-dot.status-failed { background: #ef4444; box-shadow: 0 0 0 2px rgba(239, 68, 68, 0.25); }

        .project-title { font-weight: 600; color: #1e1b4b; }

        .project-updated { color: var(--text-muted); font-size: 13px; }

        .project-details {
            padding: 0 18px 18px;
            border-top: 1px solid var(--border);
            display: none;
        }

        .project-row.expanded .project-details { display: block; }

        .detail-line { margin-top: 10px; font-size: 14px; color: var(--text-muted); }

        .detail-line strong { color: var(--text-strong); }

        .detail-block {
            margin-top: 12px;
            background: rgba(15, 23, 42, 0.75);
            color: #e2e8f0;
            padding: 12px 14px;
            border-radius: 10px;
            overflow-x: auto;
            font-family: 'Fira Code', 'Source Code Pro', monospace;
            font-size: 13px;
        }

        .project-details .download {
            display: inline-block;
            margin-top: 12px;
            padding: 8px 14px;
            border-radius: 8px;
            background: var(--primary);
            color: #fff;
            text-decoration: none;
            font-weight: 600;
        }

        .project-details .download:hover { background: #4338ca; }

        .toggle {
            grid-column: 1 / -1;
            background: var(--surface-muted);
            border: 1px solid var(--border);
            border-radius: 12px;
            padding: 16px 18px;
        }

        .checkbox-label { display: flex; align-items: center; gap: 12px; font-weight: 600; color: var(--text); }

        .checkbox-label input { width: 20px; height: 20px; accent-color: var(--primary); }

        .hint { margin-top: 8px; font-size: 13px; color: var(--text-muted); }

        .empty { color: #64748b; font-style: italic; }

        footer { margin-top: 48px; text-align: center; color: #64748b; font-size: 14px; }

        @media (max-width: 720px) {
            .container { margin: 24px; padding: 24px; }
            header.top { flex-direction: column; align-items: stretch; text-align: left; }
            .account { text-align: left; }
        }
    </style>
</head>
<body>
    <div class="container">
        <header class="top">
            <div>
                <h1>Christophe Migration Portal</h1>
                <p class="subtitle">Upload a ZIP archive and orchestrate safe, paginated migrations.</p>
            </div>
            <div class="account">
                <div>Workspace <code>{{ user_id }}</code></div>
                <div>API token</div>
                <code>{{ user_token }}</code>
                <div><a class="logout" href="{{ url_for('logout') }}">Log out</a></div>
            </div>
        </header>
        <form method="post" enctype="multipart/form-data">
            <div>
                <label for="target_framework">Target framework</label>
                <input id="target_framework" name="target_framework" type="text" value="{{ defaults.target_framework }}" placeholder="e.g. modern service platform">
            </div>
            <div>
                <label for="target_lang">Target language</label>
                <input id="target_lang" name="target_lang" type="text" value="{{ defaults.target_lang }}" placeholder="e.g. Java">
            </div>
            <div>
                <label for="src_lang">Source language (optional)</label>
                <input id="src_lang" name="src_lang" type="text" value="{{ defaults.src_lang }}" placeholder="e.g. legacy batch language">
            </div>
            <div>
                <label for="src_framework">Source framework (optional)</label>
                <input id="src_framework" name="src_framework" type="text" value="{{ defaults.src_framework }}" placeholder="e.g. on-prem enterprise platform">
            </div>
            <div>
                <label for="page_size">Pagination size (chunks per pass)</label>
                <input id="page_size" name="page_size" type="number" min="0" step="1" value="{{ defaults.page_size }}" placeholder="e.g. 5">
            </div>
            <div>
                <label for="refine_passes">
                    <span class="label-row">
                        <span>Refinement passes per page</span>
                        <span class="tooltip" tabindex="0" role="note" data-tooltip="How many extra polish attempts each page receives after the first translation run." title="How many extra polish attempts each page receives after the first translation run.">?</span>
                    </span>
                </label>
                <input id="refine_passes" name="refine_passes" type="number" min="0" step="1" value="{{ defaults.refine_passes }}" placeholder="e.g. 1">
            </div>
            <div class="toggle">
                <label class="checkbox-label" for="safe_mode">
                    <input id="safe_mode" name="safe_mode" type="checkbox" value="1" {% if defaults.safe_mode %}checked{% endif %}>
                    Safe mode (fallback guardrails)
                </label>
                <div class="hint">Automatically retries risky chunks with strict prompts to avoid conflicts and incomplete files.</div>
            </div>
            <div class="drop-zone" id="drop-zone">
                <p id="drop-zone-text">Drag &amp; drop your source ZIP or click to browse</p>
                <input id="source_zip" name="source_zip" type="file" accept=".zip" hidden required>
            </div>
            <div class="messages">
            {% if errors %}
                <div class="error">
                    <ul>
                    {% for err in errors %}
                        <li>{{ err }}</li>
                    {% endfor %}
                    </ul>
                </div>
            {% endif %}
            </div>
            <button type="submit">Run migration</button>
        </form>
        <section class="projects-section">
            <h2>Active uploads</h2>
            <div class="projects-list" id="active-projects">
                {% for project in pending_projects %}
                {% set raw_status = (project.status or 'pending')|lower %}
                {% set status_category = 'failed' if raw_status in ['failed', 'error', 'ko'] else ('completed' if raw_status == 'completed' else 'pending') %}
                <div class="project-row status-{{ status_category }}">
                    <button type="button" class="project-header" aria-expanded="false">
                        <div class="project-summary">
                            <span class="status-dot status-{{ status_category }}" aria-hidden="true"></span>
                            <span class="project-title">{{ project.name or project.project_name or project.id or 'Unnamed project' }}</span>
                        </div>
                        <span class="project-updated">{{ project.status or 'unknown' }} • {{ project.updated_at or project.created_at }}</span>
                    </button>
                    <div class="project-details" hidden>
                        <div class="detail-line"><strong>Status:</strong> {{ project.status or 'unknown' }}</div>
                        {% if project.updated_at %}<div class="detail-line"><strong>Updated:</strong> {{ project.updated_at }}</div>{% endif %}
                        {% if project.created_at %}<div class="detail-line"><strong>Queued:</strong> {{ project.created_at }}</div>{% endif %}
                        {% if project.original_filename %}<div class="detail-line"><strong>Original file:</strong> {{ project.original_filename }}</div>{% endif %}
                        {% if project.error %}
                        <div class="detail-block" role="alert">{{ project.error }}</div>
                        {% endif %}
                    </div>
                </div>
                {% endfor %}
            </div>
            <p class="empty" id="active-empty" {% if pending_projects %}style="display:none;"{% endif %}>No active migrations.</p>
        </section>
        <section class="projects-section">
            <h2>Completed migrations</h2>
            <div class="projects-list" id="completed-projects">
                {% for project in completed_projects %}
                {% set raw_status = (project.status or 'completed')|lower %}
                {% set status_category = 'failed' if raw_status in ['failed', 'error', 'ko'] else ('completed' if raw_status == 'completed' else 'pending') %}
                <div class="project-row status-{{ status_category }}">
                    <button type="button" class="project-header" aria-expanded="false">
                        <div class="project-summary">
                            <span class="status-dot status-{{ status_category }}" aria-hidden="true"></span>
                            <span class="project-title">{{ project.name or project.project_name or project.id or 'Unnamed project' }}</span>
                        </div>
                        <span class="project-updated">{{ project.status or 'completed' }} • {{ project.completed_at or project.updated_at }}</span>
                    </button>
                    <div class="project-details" hidden>
                        <div class="detail-line"><strong>Status:</strong> {{ project.status or 'completed' }}</div>
                        {% if project.completed_at %}<div class="detail-line"><strong>Finished:</strong> {{ project.completed_at }}</div>{% endif %}
                        {% if project.updated_at %}<div class="detail-line"><strong>Updated:</strong> {{ project.updated_at }}</div>{% endif %}
                        {% if project.original_filename %}<div class="detail-line"><strong>Original file:</strong> {{ project.original_filename }}</div>{% endif %}
                        {% if project.download_name %}<div class="detail-line"><strong>Output:</strong> {{ project.download_name }}</div>{% endif %}
                        {% if project.cost_estimate %}
                        <pre class="detail-block">{{ project.cost_estimate | tojson(indent=2) }}</pre>
                        {% endif %}
                        {% if project.architecture %}
                        <details class="detail-block">
                            <summary>Architecture mapping</summary>
                            <pre>{{ project.architecture | tojson(indent=2) }}</pre>
                        </details>
                        {% endif %}
                        {% if project.compatibility %}
                        <details class="detail-block">
                            <summary>Alternative suggestions</summary>
                            <pre>{{ project.compatibility | tojson(indent=2) }}</pre>
                        </details>
                        {% endif %}
                        {% if project.error %}
                        <div class="detail-block" role="alert">{{ project.error }}</div>
                        {% endif %}
                        {% if project.download_url %}
                        {% set separator = '?' if '?' not in project.download_url else '&' %}
                        <a class="download" href="{{ project.download_url }}{{ separator }}token={{ (user_token or '')|urlencode }}">Download archive</a>
                        {% endif %}
                    </div>
                </div>
                {% endfor %}
            </div>
            <p class="empty" id="completed-empty" {% if completed_projects %}style="display:none;"{% endif %}>No completed migrations yet.</p>
        </section>
        {% if result %}
        {% set result_status = (result.status or 'completed')|lower %}
        {% set result_category = 'failed' if result_status in ['failed', 'error', 'ko'] else ('completed' if result_status == 'completed' else 'pending') %}
        <section class="projects-section">
            <h2>Latest migration</h2>
            <div class="projects-list">
                <div class="project-row status-{{ result_category }}">
                    <button type="button" class="project-header" aria-expanded="false">
                        <div class="project-summary">
                            <span class="status-dot status-{{ result_category }}" aria-hidden="true"></span>
                            <span class="project-title">{{ result.project_name or 'Latest migration' }}</span>
                        </div>
                        <span class="project-updated">{{ result.status or 'completed' }}{% if result.completed_at %} • {{ result.completed_at }}{% endif %}</span>
                    </button>
                    <div class="project-details" hidden>
                        <div class="detail-line"><strong>Status:</strong> {{ result.status or 'completed' }}</div>
                        {% if result.output_path %}<div class="detail-line"><strong>Output directory:</strong> {{ result.output_path }}</div>{% endif %}
                        {% if result.completed_at %}<div class="detail-line"><strong>Finished:</strong> {{ result.completed_at }}</div>{% endif %}
                        <div class="detail-line"><strong>Safe mode:</strong> {{ 'enabled' if result.safe_mode else 'disabled' }}</div>
                        {% if result.download_url %}<a class="download" href="{{ result.download_url }}">Download archive</a>{% endif %}
                        {% if result.detected_stack %}
                        <details class="detail-block">
                            <summary>Detected stack</summary>
                            <pre>{{ result.detected_stack | tojson(indent=2) }}</pre>
                        </details>
                        {% endif %}
                        {% if result.architecture %}
                        <details class="detail-block">
                            <summary>Architecture mapping</summary>
                            <pre>{{ result.architecture | tojson(indent=2) }}</pre>
                        </details>
                        {% endif %}
                        {% if result.compatibility %}
                        <details class="detail-block">
                            <summary>Alternative suggestions</summary>
                            <pre>{{ result.compatibility | tojson(indent=2) }}</pre>
                        </details>
                        {% endif %}
                        {% if result.plan %}
                        <details class="detail-block">
                            <summary>Migration plan</summary>
                            <ul>
                            {% for step in result.plan %}
                                <li>{{ step }}</li>
                            {% endfor %}
                            </ul>
                        </details>
                        {% endif %}
                        {% if result.classification %}
                        <details class="detail-block">
                            <summary>Classification summary</summary>
                            <pre>{{ result.classification | tojson(indent=2) }}</pre>
                        </details>
                        {% endif %}
                        {% if result.dependencies %}
                        <details class="detail-block">
                            <summary>Dependency manifests</summary>
                            <pre>{{ result.dependencies | tojson(indent=2) }}</pre>
                        </details>
                        {% endif %}
                        {% if result.dependency_resolution %}
                        <details class="detail-block">
                            <summary>Dependency handling</summary>
                            <pre>{{ result.dependency_resolution | tojson(indent=2) }}</pre>
                        </details>
                        {% endif %}
                        {% if result.token_usage %}
                        <details class="detail-block">
                            <summary>Token usage</summary>
                            <pre>{{ result.token_usage | tojson(indent=2) }}</pre>
                        </details>
                        {% endif %}
                        {% if result.cost_estimate %}
                        <details class="detail-block">
                            <summary>H100 cost estimate</summary>
                            <pre>{{ result.cost_estimate | tojson(indent=2) }}</pre>
                        </details>
                        {% endif %}
                    </div>
                </div>
            </div>
        </section>
        {% endif %}
        <footer>
            Powered by Christophe — upload, track, and download your migrated projects securely.
        </footer>
    </div>
    <script>
        const dropZone = document.getElementById('drop-zone');
        const dropZoneText = document.getElementById('drop-zone-text');
        const fileInput = document.getElementById('source_zip');

        if (dropZone) {
            dropZone.addEventListener('click', () => fileInput.click());

            fileInput.addEventListener('change', () => {
                if (fileInput.files.length > 0) {
                    dropZoneText.textContent = fileInput.files[0].name;
                }
            });

            ['dragenter', 'dragover'].forEach(eventName => {
                dropZone.addEventListener(eventName, (event) => {
                    event.preventDefault();
                    event.stopPropagation();
                    dropZone.classList.add('dragover');
                });
            });

            ['dragleave', 'dragend'].forEach(eventName => {
                dropZone.addEventListener(eventName, (event) => {
                    event.preventDefault();
                    event.stopPropagation();
                    dropZone.classList.remove('dragover');
                });
            });

            dropZone.addEventListener('drop', (event) => {
                event.preventDefault();
                event.stopPropagation();
                dropZone.classList.remove('dragover');
                const files = event.dataTransfer.files;
                if (files.length > 0) {
                    const file = files[0];
                    if (!file.name.toLowerCase().endsWith('.zip')) {
                        alert('Please drop a .zip archive');
                        return;
                    }
                    fileInput.files = files;
                    dropZoneText.textContent = file.name;
                }
            });
        }
    </script>
    <script>
        (function () {
            const token = {{ user_token | tojson }};
            const initialPending = {{ pending_projects | tojson }};
            const initialCompleted = {{ completed_projects | tojson }};
            const activeContainer = document.getElementById('active-projects');
            const completedContainer = document.getElementById('completed-projects');
            const activeEmpty = document.getElementById('active-empty');
            const completedEmpty = document.getElementById('completed-empty');
            function renderProjects(projects, container, emptyElement, mode) {
                if (!container || !emptyElement) {
                    return;
                }
                container.innerHTML = '';
                const sorted = sortProjects(projects, mode);
                if (!sorted || sorted.length === 0) {
                    emptyElement.style.display = 'block';
                    return;
                }
                emptyElement.style.display = 'none';
                sorted.forEach((project) => {
                    container.appendChild(buildRow(project, mode));
                });
            }

            function partitionProjects(projects) {
                const pending = [];
                const completed = [];
                (projects || []).forEach((project) => {
                    if (project.status === 'completed' && project.archive_path) {
                        completed.push(project);
                    } else {
                        pending.push(project);
                    }
                });
                return { pending, completed };
            }

            function applyData(pending, completed) {
                renderProjects(pending, activeContainer, activeEmpty, 'pending');
                renderProjects(completed, completedContainer, completedEmpty, 'completed');
            }

            function sortProjects(projects, mode) {
                const copy = Array.isArray(projects) ? projects.slice() : [];
                copy.sort((a, b) => resolveTimestamp(b, mode) - resolveTimestamp(a, mode));
                return copy;
            }

            function resolveTimestamp(project, mode) {
                const candidates = [];
                if (mode === 'completed') {
                    candidates.push(project.completed_at);
                }
                candidates.push(project.updated_at, project.started_at, project.created_at, project.queued_at);
                for (const value of candidates) {
                    const parsed = parseDate(value);
                    if (parsed) {
                        return parsed.getTime();
                    }
                }
                return 0;
            }

            function parseDate(value) {
                if (!value) {
                    return null;
                }
                const date = new Date(value);
                if (Number.isNaN(date.getTime())) {
                    return null;
                }
                return date;
            }

            function buildRow(project, mode) {
                const statusCategory = getStatusCategory(project.status);
                const row = document.createElement('div');
                row.className = `project-row status-${statusCategory}`;

                const header = document.createElement('button');
                header.type = 'button';
                header.className = 'project-header';
                header.setAttribute('aria-expanded', 'false');

                const summary = document.createElement('div');
                summary.className = 'project-summary';
                const statusDot = document.createElement('span');
                statusDot.className = `status-dot status-${statusCategory}`;
                statusDot.setAttribute('aria-hidden', 'true');
                summary.appendChild(statusDot);
                const title = document.createElement('span');
                title.className = 'project-title';
                title.textContent = project.name || project.project_name || project.id || 'Unnamed project';
                summary.appendChild(title);
                header.appendChild(summary);

                const updated = document.createElement('span');
                updated.className = 'project-updated';
                updated.textContent = `${project.status || 'unknown'} • ${getDisplayTimestamp(project, mode)}`;
                header.appendChild(updated);

                row.appendChild(header);

                const details = document.createElement('div');
                details.className = 'project-details';
                details.hidden = true;

                appendDetailLine(details, 'Status', project.status || 'unknown');
                if (project.updated_at) {
                    appendDetailLine(details, 'Updated', project.updated_at);
                }
                if (project.started_at) {
                    appendDetailLine(details, 'Started', project.started_at);
                }
                if (project.created_at) {
                    appendDetailLine(details, 'Queued', project.created_at);
                }
                if (project.completed_at) {
                    appendDetailLine(details, 'Finished', project.completed_at);
                }
                if (project.original_filename) {
                    appendDetailLine(details, 'Original file', project.original_filename);
                }
                if (project.download_name) {
                    appendDetailLine(details, 'Output', project.download_name);
                }
                if (project.cost_estimate) {
                    details.appendChild(buildDetailHeading('Cost estimate'));
                    details.appendChild(buildDetailBlock(project.cost_estimate));
                }
                if (project.architecture) {
                    details.appendChild(buildDetailHeading('Architecture mapping'));
                    details.appendChild(buildDetailBlock(project.architecture));
                }
                if (project.compatibility) {
                    details.appendChild(buildDetailHeading('Alternative suggestions'));
                    details.appendChild(buildDetailBlock(project.compatibility));
                }
                if (project.error) {
                    details.appendChild(buildDetailHeading('Last error'));
                    details.appendChild(buildErrorBlock(project.error));
                }
                if (project.download_url) {
                    details.appendChild(buildDownloadLink(project.download_url));
                }

                row.appendChild(details);

                header.addEventListener('click', () => {
                    const expanded = !row.classList.contains('expanded');
                    row.classList.toggle('expanded', expanded);
                    header.setAttribute('aria-expanded', expanded ? 'true' : 'false');
                    details.hidden = !expanded;
                });
                header.dataset.collapseBound = 'true';

<<<<<<< HEAD
                    if (project.download_url) {
                        const downloadLink = document.createElement('a');
                        downloadLink.className = 'download';
                        let downloadHref = project.download_url;
                        if (token && typeof downloadHref === 'string' && downloadHref.includes('/api/')) {
                            const separator = downloadHref.includes('?') ? '&' : '?';
                            downloadHref = `${downloadHref}${separator}token=${encodeURIComponent(token)}`;
                        }
                        downloadLink.href = downloadHref;
                        downloadLink.textContent = 'Download archive';
                        card.appendChild(downloadLink);
                    }
                }
=======
                return row;
            }
>>>>>>> 8f0989ad

            function getStatusCategory(status) {
                const normalized = (status || '').toLowerCase();
                if (normalized === 'completed') {
                    return 'completed';
                }
                if (['failed', 'error', 'ko'].includes(normalized)) {
                    return 'failed';
                }
                return 'pending';
            }

            function getDisplayTimestamp(project, mode) {
                const candidates = [];
                if (mode === 'completed') {
                    candidates.push(project.completed_at);
                }
                candidates.push(project.updated_at, project.started_at, project.created_at, project.queued_at);
                for (const value of candidates) {
                    if (value) {
                        return value;
                    }
                }
                return '';
            }

            function appendDetailLine(container, label, value) {
                const line = document.createElement('div');
                line.className = 'detail-line';
                line.innerHTML = `<strong>${escapeHtml(String(label))}:</strong> ${escapeHtml(String(value))}`;
                container.appendChild(line);
            }

            function buildDetailBlock(data) {
                const block = document.createElement('pre');
                block.className = 'detail-block';
                try {
                    block.textContent = JSON.stringify(data, null, 2);
                } catch (error) {
                    block.textContent = String(data);
                }
                return block;
            }

            function buildErrorBlock(message) {
                const block = document.createElement('div');
                block.className = 'detail-block';
                block.setAttribute('role', 'alert');
                block.textContent = message;
                return block;
            }

            function buildDetailHeading(label) {
                const heading = document.createElement('div');
                heading.className = 'detail-line';
                heading.innerHTML = `<strong>${escapeHtml(String(label))}</strong>`;
                return heading;
            }

            function buildDownloadLink(url) {
                const downloadLink = document.createElement('a');
                downloadLink.className = 'download';
                downloadLink.textContent = 'Download archive';
                let downloadHref = url;
                if (token && typeof downloadHref === 'string' && downloadHref.includes('/api/')) {
                    try {
                        const enriched = new URL(downloadHref, window.location.origin);
                        if (!enriched.searchParams.has('token')) {
                            enriched.searchParams.set('token', token);
                        }
                        downloadHref = enriched.toString();
                    } catch (error) {
                        if (!downloadHref.includes('token=')) {
                            const separator = downloadHref.includes('?') ? '&' : '?';
                            downloadHref = `${downloadHref}${separator}token=${encodeURIComponent(token)}`;
                        }
                    }
                }
                downloadLink.href = downloadHref;
                return downloadLink;
            }

            function escapeHtml(value) {
                const div = document.createElement('div');
                div.textContent = value;
                return div.innerHTML;
            }

            applyData(initialPending || [], initialCompleted || []);
        })();
    </script>
    <script>
        (function () {
            document.querySelectorAll('.project-header').forEach((header) => {
                if (header.dataset.collapseBound === 'true') {
                    return;
                }
                const row = header.closest('.project-row');
                const details = row ? row.querySelector('.project-details') : null;
                if (!row || !details) {
                    return;
                }
                header.addEventListener('click', () => {
                    const expanded = !row.classList.contains('expanded');
                    row.classList.toggle('expanded', expanded);
                    header.setAttribute('aria-expanded', expanded ? 'true' : 'false');
                    details.hidden = !expanded;
                });
                header.dataset.collapseBound = 'true';
            });
        })();
    </script>
</body>
</html><|MERGE_RESOLUTION|>--- conflicted
+++ resolved
@@ -777,24 +777,8 @@
                 });
                 header.dataset.collapseBound = 'true';
 
-<<<<<<< HEAD
-                    if (project.download_url) {
-                        const downloadLink = document.createElement('a');
-                        downloadLink.className = 'download';
-                        let downloadHref = project.download_url;
-                        if (token && typeof downloadHref === 'string' && downloadHref.includes('/api/')) {
-                            const separator = downloadHref.includes('?') ? '&' : '?';
-                            downloadHref = `${downloadHref}${separator}token=${encodeURIComponent(token)}`;
-                        }
-                        downloadLink.href = downloadHref;
-                        downloadLink.textContent = 'Download archive';
-                        card.appendChild(downloadLink);
-                    }
-                }
-=======
                 return row;
             }
->>>>>>> 8f0989ad
 
             function getStatusCategory(status) {
                 const normalized = (status || '').toLowerCase();
