--- conflicted
+++ resolved
@@ -169,31 +169,17 @@
             cursor: pointer;
             position: relative;
             transform-origin: center;
-<<<<<<< HEAD
             transition: transform 0.28s ease, box-shadow 0.28s ease;
-=======
-            transition: transform 0.45s ease, box-shadow 0.45s ease;
->>>>>>> 84f19070
         }
 
         .brand-icon:focus-visible {
             outline: 3px solid var(--blue);
             outline-offset: 6px;
-<<<<<<< HEAD
-=======
-        }
-
-        .brand-icon:hover {
-            transform: translate(calc(50vw - 50%), calc(50vh - 50%)) scale(3.1);
-            box-shadow: 0 40px 80px rgba(14, 27, 42, 0.24);
-            z-index: 1000;
->>>>>>> 84f19070
         }
 
         .brand-icon img {
             width: 72px;
             height: 72px;
-<<<<<<< HEAD
             transition: transform 0.28s ease;
         }
 
@@ -265,13 +251,6 @@
             width: 64%;
             height: 64%;
             z-index: 1;
-=======
-            transition: transform 0.45s ease;
-        }
-
-        .brand-icon:hover img {
-            transform: scale(1.08);
->>>>>>> 84f19070
         }
 
         .account {
@@ -1501,7 +1480,6 @@
                 return;
             }
 
-<<<<<<< HEAD
             const prefersReducedMotion = window.matchMedia('(prefers-reduced-motion: reduce)').matches;
             const baseImage = logo.querySelector('img');
             let spotlight = null;
@@ -1581,13 +1559,6 @@
             logo.addEventListener('touchend', hideSpotlight, { passive: true });
             logo.addEventListener('touchcancel', hideSpotlight, { passive: true });
 
-=======
-            const closeTab = (event) => {
-                event.preventDefault();
-                window.close();
-            };
-
->>>>>>> 84f19070
             logo.addEventListener('click', closeTab);
             logo.addEventListener('keydown', (event) => {
                 if (event.key === 'Enter' || event.key === ' ' || event.key === 'Spacebar') {
